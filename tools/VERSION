--- conflicted
+++ resolved
@@ -1,13 +1,5 @@
-<<<<<<< HEAD
 CHANNEL dev
 MAJOR 1
 MINOR 0
-BUILD 1
-PATCH 3
-=======
-CHANNEL be
-MAJOR 0
-MINOR 1
 BUILD 2
-PATCH 0
->>>>>>> 59768e00
+PATCH 0