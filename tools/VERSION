<<<<<<< HEAD
CHANNEL dev
MAJOR 1
MINOR 0
BUILD 3
PATCH 0
=======
# This file is used by tools/utils.py to generate version strings.
# The numbers are changed as follows:
#
#  * New release cycle has begun (i.e. stable release was just made):
#     - increase MINOR by 1
#     - set "PATCH 0"
#     - set "PRERELEASE 0"
#     - set "PRERELEASE_PATCH 0"
#
#  * Doing a push-to-trunk from bleeding_edge:
#    (The first push-to-trunk in the release cycle will set PRERELEASE to 1)
#     - increase PRERELEASE by 1
#     - set "PRERELEASE_PATCH 0"
#
#  * Doing a cherry-pick to trunk:
#     - increase PRERELEASE_PATCH by 1
#
#  * Making a stable release (i.e. new stable branch):
#     - set "PRERELEASE 0"
#     - set "PRERELEASE_PATCH 0"
#    The new stable release version will sort higher than the prereleases.
#
#  * Making cherry-picks to stable channel
#     - increase PATCH by 1
#
CHANNEL be
MAJOR 1
MINOR 1
PATCH 0
PRERELEASE 0
PRERELEASE_PATCH 0
>>>>>>> ae1d431b
<|MERGE_RESOLUTION|>--- conflicted
+++ resolved
@@ -1,10 +1,3 @@
-<<<<<<< HEAD
-CHANNEL dev
-MAJOR 1
-MINOR 0
-BUILD 3
-PATCH 0
-=======
 # This file is used by tools/utils.py to generate version strings.
 # The numbers are changed as follows:
 #
@@ -30,10 +23,9 @@
 #  * Making cherry-picks to stable channel
 #     - increase PATCH by 1
 #
-CHANNEL be
+CHANNEL dev
 MAJOR 1
 MINOR 1
 PATCH 0
-PRERELEASE 0
-PRERELEASE_PATCH 0
->>>>>>> ae1d431b
+PRERELEASE 4
+PRERELEASE_PATCH 0