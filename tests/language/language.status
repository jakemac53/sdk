--- conflicted
+++ resolved
@@ -304,18 +304,6 @@
 final_variable_assignment_test/02: Fail
 final_variable_assignment_test/03: Fail
 final_variable_assignment_test/04: Fail
-<<<<<<< HEAD
-gc_test: Skip # Issue 1487
-field5_negative_test: Fail # Issue 10839
-field4_negative_test: Fail # Issue 10839
-field6_negative_test: Fail # Issue 10839
-non_const_super_negative_test: Fail # Issue 10839
-field2_negative_test: Fail # Issue 10839
-interface_static_method_negative_test: Fail # Issue 10839
-field1_negative_test: Fail # Issue 10839
-field6a_negative_test: Fail # Issue 10839
-=======
->>>>>>> 79a0a652
 
 
 [ $runtime == dartium ]
@@ -429,8 +417,6 @@
 const_var_test: Pass, Fail # Map literals take 2 type arguments.
 map_literal3_test: Fail # Map literals take 2 type arguments.
 class_cycle_negative_test: Fail, OK # Bad test: assumes eager loading.
-field1_negative_test: Fail, OK # Bad test: assumes eager loading.
-field6_negative_test: Fail, OK # Bad test: assumes eager loading.
 interface_cycle_negative_test: Fail, OK # Bad test: assumes eager loading.
 # Common problems with dart2js.  In illegal family, invalid
 # declarations are simply not parsed.  In pseudo kw dart2js
@@ -447,13 +433,7 @@
 duplicate_implements_test/02: Fail
 duplicate_implements_test/03: Fail
 duplicate_implements_test/04: Fail
-field2_negative_test: Fail
-field4_negative_test: Fail
-field5_negative_test: Fail
-field6a_negative_test: Fail
 interface_factory_constructor_negative_test: Fail
-interface_static_method_negative_test: Fail
-non_const_super_negative_test: Fail
 method_override2_test/00: Fail
 method_override2_test/02: Fail
 method_override2_test/03: Fail
