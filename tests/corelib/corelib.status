# Copyright (c) 2012, the Dart project authors.  Please see the AUTHORS file
# for details. All rights reserved. Use of this source code is governed by a
# BSD-style license that can be found in the LICENSE file.

[ $compiler == dart2dart]
bool_from_environment2_test: Skip
bool_from_environment_default_value_test: Skip
bool_from_environment_test: Skip
int_from_environment2_test: Skip
int_from_environment3_test: Skip
int_from_environment_default_value_test: Skip
int_from_environment_test: Skip
string_from_environment2_test: Skip
string_from_environment3_test: Skip
string_from_environment_default_value: Skip
string_from_environment_test: Skip

[ $compiler == none && ($runtime == drt || $runtime == dartium) ]
bool_from_environment2_test: Skip
bool_from_environment_default_value_test: Skip
bool_from_environment_test: Skip
int_from_environment2_test: Skip
int_from_environment3_test: Skip
int_from_environment_default_value_test: Skip
int_from_environment_test: Skip
string_from_environment2_test: Skip
string_from_environment3_test: Skip
string_from_environment_default_value: Skip
string_from_environment_test: Skip

[ $compiler == dartanalyzer || $compiler == dart2analyzer]
bool_from_environment2_test/01: Fail
bool_from_environment2_test/02: Fail
bool_from_environment2_test/03: Fail
bool_from_environment2_test/04: Fail
int_from_environment3_test/01: Fail
int_from_environment3_test/02: Fail
int_from_environment3_test/03: Fail
int_from_environment3_test/04: Fail
string_from_environment3_test/01: Fail
string_from_environment3_test/02: Fail
string_from_environment3_test/03: Fail
string_from_environment3_test/04: Fail

[ $compiler == none ]
unicode_test: Fail        # Bug 6706
compare_to2_test: Fail    # Bug 4018

symbol_test/01: Fail, Pass # bug 11669
symbol_test/02: Fail, Pass # bug 11669
symbol_test/03: Fail, Pass # bug 11669

[ $compiler == none || $compiler == dart2dart ]
symbol_test/none: Fail # bug 11669

[ $compiler == none && $runtime == drt ]
main_test: Fail  # Dartium needs to check for both main() and main(args).

[ $compiler == none && $runtime == dartium ]
main_test: Fail  # Dartium needs to check for both main() and main(args).

[ $runtime == ff || $runtime == ie9 || $runtime == jsshell ]
unicode_test: Fail

[ $runtime == ff || $runtime == ie9 || $runtime == jsshell || $runtime == safari ]
double_round3_test: Fail, OK # Runtime rounds 0.49999999999999994 to 1.
double_round_to_double2_test: Fail, OK # Runtime rounds 0.49999999999999994 to 1.

[ $runtime == ie9 ]
double_round4_test: Fail, OK # IE bug: Math.round(4503599627370497) != 4503599627370497.
double_round_to_double3_test: Fail, OK # IE bug: Math.round(4503599627370497) != 4503599627370497.
collection_length_test: Pass, Timeout # Issue 12844

[ $runtime == opera ]
core_runtime_types_test: Fail
null_nosuchmethod_test: Fail # Issue: 7413
<<<<<<< HEAD
date_time7_test: Fail
unicode_test: Fail
=======
unicode_test: Fail # Issue 14694
>>>>>>> 3485989a

[ $compiler == dart2js ]
error_stack_trace1_test: RuntimeError # Issue 12399
hash_set_test/01: RuntimeError # Issue 11551

big_integer_vm_test: RuntimeError, OK # VM specific test.
bit_twiddling_bigint_test: RuntimeError # Requires bigint support.
compare_to2_test: RuntimeError, OK    # Requires bigint support.
string_base_vm_test: RuntimeError, OK # VM specific test.
nan_infinity_test/01: Fail # Issue 11551

list_test/01: RuntimeError # Issue 14616

[ $compiler == dart2js && $runtime == none ]
*: Fail, Pass # TODO(ahe): Triage these tests.

[ $compiler == dart2js && $runtime == ie9 ]
date_time7_test: Fail # BUG(3304): Maybe this doesn't time out?
string_base_vm_test: Fail # BUG(3304): Maybe this doesn't time out?
list_test: Fail # IE doesn't support typed data.
shuffle_test: Fail # IE doesn't support typed data.

[ $compiler == dart2js && $runtime == chromeOnAndroid ]
list_as_map_test: Pass, Slow # TODO(kasperl): Please triage.

[ $compiler == dart2js && ($runtime == firefox || $runtime == safari || $runtime == chrome || $runtime == drt) ]

[ $compiler == dart2dart ]
compare_to2_test: Fail # inherited from VM
unicode_test: Fail # inherited from VM

<<<<<<< HEAD
# Library changes
[ $compiler == none || $compiler == dart2js || $compiler == dart2dart ]
map_keys2_test: RuntimeError # Generic types aren't right.

[ $compiler == dart2js ]
map_values2_test: RuntimeError # Issue 8210

## Tests failing after merge of experimental library branch.
[ $compiler == dart2js ]
# Tests fail due to bug in generics on constants, issue 6827

=======
>>>>>>> 3485989a
[ $compiler == dart2dart && $minified ]
error_stack_trace1_test: Fail # Fails in minified mode, test depends on method names.

[ $compiler == dartanalyzer ]
symbol_test/02: Fail
symbol_test/03: Fail
int_parse_radix_test: fail
list_insert_test: fail
list_removeat_test: fail
symbol_test/01: fail # test issue 13730; It is static type warning if "const" instance creation argument type is not compatible with parameter type

[ $compiler == dart2analyzer ]
symbol_test/02: Fail
symbol_test/03: Fail
int_parse_radix_test: fail
list_insert_test: fail
list_removeat_test: fail
symbol_test/01: fail # test issue 13730; It is static type warning if "const" instance creation argument type is not compatible with parameter type

[ $arch == arm ]
collection_to_string_test: Pass, Crash # Issue: 11207

[ $arch == simarm && $mode == debug ]
collection_to_string_test: Pass, Crash # Issue: 11207

[ $arch == simmips ]
int_parse_radix_test: Skip # Timeout

[ $arch == simmips && $checked ]
collection_length_test: Pass, Timeout

[ $arch == simmips && $mode == debug ]
collection_to_string_test: Pass, Crash # Issue: 11207

[ $compiler == dartanalyzer || $compiler == dart2analyzer ]
<<<<<<< HEAD
collection_to_string_test: StaticWarning
error_stack_trace_test: StaticWarning
iterable_element_at_test: StaticWarning
iterable_test: StaticWarning
list_map_test: StaticWarning
num_clamp_test: StaticWarning
queue_test: StaticWarning
string_codeunits_test: StaticWarning
string_test: StaticWarning
=======
error_stack_trace_test: StaticWarning, OK # Test generates errors on purpose.
iterable_element_at_test: StaticWarning, OK # Test generates errors on purpose.
num_clamp_test: StaticWarning, OK # Test generates errors on purpose.
string_test: StaticWarning, OK # Test generates error on purpose.
>>>>>>> 3485989a
<|MERGE_RESOLUTION|>--- conflicted
+++ resolved
@@ -74,12 +74,7 @@
 [ $runtime == opera ]
 core_runtime_types_test: Fail
 null_nosuchmethod_test: Fail # Issue: 7413
-<<<<<<< HEAD
-date_time7_test: Fail
-unicode_test: Fail
-=======
 unicode_test: Fail # Issue 14694
->>>>>>> 3485989a
 
 [ $compiler == dart2js ]
 error_stack_trace1_test: RuntimeError # Issue 12399
@@ -97,7 +92,6 @@
 *: Fail, Pass # TODO(ahe): Triage these tests.
 
 [ $compiler == dart2js && $runtime == ie9 ]
-date_time7_test: Fail # BUG(3304): Maybe this doesn't time out?
 string_base_vm_test: Fail # BUG(3304): Maybe this doesn't time out?
 list_test: Fail # IE doesn't support typed data.
 shuffle_test: Fail # IE doesn't support typed data.
@@ -111,20 +105,6 @@
 compare_to2_test: Fail # inherited from VM
 unicode_test: Fail # inherited from VM
 
-<<<<<<< HEAD
-# Library changes
-[ $compiler == none || $compiler == dart2js || $compiler == dart2dart ]
-map_keys2_test: RuntimeError # Generic types aren't right.
-
-[ $compiler == dart2js ]
-map_values2_test: RuntimeError # Issue 8210
-
-## Tests failing after merge of experimental library branch.
-[ $compiler == dart2js ]
-# Tests fail due to bug in generics on constants, issue 6827
-
-=======
->>>>>>> 3485989a
 [ $compiler == dart2dart && $minified ]
 error_stack_trace1_test: Fail # Fails in minified mode, test depends on method names.
 
@@ -160,19 +140,7 @@
 collection_to_string_test: Pass, Crash # Issue: 11207
 
 [ $compiler == dartanalyzer || $compiler == dart2analyzer ]
-<<<<<<< HEAD
-collection_to_string_test: StaticWarning
-error_stack_trace_test: StaticWarning
-iterable_element_at_test: StaticWarning
-iterable_test: StaticWarning
-list_map_test: StaticWarning
-num_clamp_test: StaticWarning
-queue_test: StaticWarning
-string_codeunits_test: StaticWarning
-string_test: StaticWarning
-=======
 error_stack_trace_test: StaticWarning, OK # Test generates errors on purpose.
 iterable_element_at_test: StaticWarning, OK # Test generates errors on purpose.
 num_clamp_test: StaticWarning, OK # Test generates errors on purpose.
-string_test: StaticWarning, OK # Test generates error on purpose.
->>>>>>> 3485989a
+string_test: StaticWarning, OK # Test generates error on purpose.