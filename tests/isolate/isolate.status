--- conflicted
+++ resolved
@@ -44,12 +44,6 @@
 multiple_timer_test: Pass, Fail
 timer_isolate_test: Pass, Fail
 timer_test: Pass, Fail
-<<<<<<< HEAD
-
-[ $runtime == ff && $system == windows ]
-message2_test: Skip # http://dartbug.com/5744 (bug causes hang, so skip test)
-=======
->>>>>>> 1a4781de
 
 # TODO(ager): Update these.
 [ $runtime == ie && $system == windows ]
