# Copyright (c) 2012, the Dart project authors.  Please see the AUTHORS file
# for details. All rights reserved. Use of this source code is governed by a
# BSD-style license that can be found in the LICENSE file.

[ $runtime == vm ]
browser/*: SkipByDesign  # Browser specific tests
isolate_stress_test: Fail # Issue 12588: This should be able to pass when we have wrapper-less tests.

[ $runtime != vm ]
checked_test: Skip # Unsupported.

[ $runtime == vm && $arch == mips && $mode == debug ]
mandel_isolate_test: Skip # Uses 600 MB Ram on our 1 GB test device.

[ $compiler == none ]
compile_time_error_test/01: Skip # Issue 12587
ping_test: Skip           # Resolve test issues
ping_pause_test: Skip     # Resolve test issues
kill3_test: Pass, Fail    # Bad test: expects total message order

<<<<<<< HEAD
message3_test/byteBuffer: Crash # Issue 21818
message3_test/int32x4: Crash # Issue 21818
=======
message3_test/int32x4: Crash, Timeout # Issue 21818
>>>>>>> 71b3d5ab

[ $compiler == none && $runtime == ContentShellOnAndroid ]
*: Skip # Isolate tests are timing out flakily on Android content_shell.  Issue 19795

[ $compiler == dart2js && $runtime == safarimobilesim ]
compile_time_error_test/none: Pass, Slow

[ $compiler == dart2js && $jscl ]
browser/*: SkipByDesign  # Browser specific tests

[ $compiler == dart2js && $runtime == jsshell ]
pause_test: Fail, OK  # non-zero timer not supported.
timer_isolate_test: Fail, OK # Needs Timer to run.

[ $compiler == dart2js && $runtime == safari ]
cross_isolate_message_test: Skip # Issue 12627
message_test: Skip # Issue 12627

[ $compiler == dart2js ]
spawn_uri_vm_test: SkipByDesign # Test uses a ".dart" URI.
spawn_uri_nested_vm_test: SkipByDesign # Test uses a ".dart" URI.
spawn_uri_exported_main_test: SkipByDesign # Test uses a ".dart" URI.
issue_21398_parent_isolate_test: SkipByDesign # Test uses a ".dart" URI.
issue_21398_parent_isolate1_test: SkipByDesign # Test uses a ".dart" URI.
issue_21398_parent_isolate2_test: SkipByDesign # Test uses a ".dart" URI.
issue_24243_parent_isolate_test: SkipByDesign # Test uses a ".dart" URI.
function_send1_test: SkipByDesign   # Test uses a ".dart" URI.
error_exit_at_spawnuri_test: SkipByDesign  # Test uses a ".dart" URI.
error_at_spawnuri_test: SkipByDesign  # Test uses a ".dart" URI.
exit_at_spawnuri_test: SkipByDesign  # Test uses a ".dart" URI.
message3_test/constList: RuntimeError # Issue 21817
message3_test/constList_identical: RuntimeError # Issue 21817
message3_test/constMap: RuntimeError  # Issue 21817
message3_test/constInstance: RuntimeError # Issue 21817
browser/issue_12474_test: CompileTimeError # Issue 22529
enum_const_test/02: RuntimeError # Issue 21817

[ $compiler == dart2js && $runtime != d8 ]
error_exit_at_spawn_test: Skip # Issue 23876
error_at_spawn_test: Skip # Issue 23876
exit_at_spawn_test: Skip # Issue 23876

[ $compiler == dart2js && $jscl ]
spawn_uri_test: SkipByDesign # Loading another file is not supported in JS shell

[ $csp ]
deferred_in_isolate2_test: Skip # Issue 16898. Deferred loading does not work from an isolate in CSP-mode

[ $compiler == dart2js && $runtime == chromeOnAndroid ]
isolate_stress_test: Pass, Slow # TODO(kasperl): Please triage.

mandel_isolate_test: Pass, Timeout # TODO(kasperl): Please triage.

[ $compiler == dart2js && ( $runtime == ff || $runtime == safari || $runtime == drt || $runtime == chrome || $runtime == chromeOnAndroid) ]
isolate_stress_test: Pass, Slow # Issue 10697

[ $compiler == dart2js && $runtime == chromeOnAndroid ]
unresolved_ports_test: Pass, Timeout # Issue 15610

[ $compiler == none && $runtime == drt ]
spawn_uri_nested_vm_test: Skip # Issue 14463

[ $jscl ]
spawn_uri_multi_test/none: RuntimeError # Issue 13544

[ $compiler == none && ($runtime == dartium || $runtime == drt || $runtime == ContentShellOnAndroid) ]
pause_test: Fail         # Not implemented yet

[ $compiler == none && $runtime == ContentShellOnAndroid ]
nested_spawn2_test: Skip # Issue 19127: This test is timing out.

[ $compiler == none && ($runtime == dartium || $runtime == ContentShellOnAndroid) ]
spawn_uri_nested_vm_test: Skip # Issue 14479: This test is timing out.

[ $compiler == none && $runtime == dartium && $arch == x64 ]
isolate/spawn_uri_multi_test/01: Skip # Times out. Issue 24795

[ $compiler == none && ( $runtime == dartium || $runtime == drt || $runtime == ContentShellOnAndroid) ]
typed_message_test: Crash, Fail # Issue 13921, 14400
message_enum_test: Fail, OK # Issue 13921 Dom isolates don't support spawnFunction
compile_time_error_test/none: Fail, OK # Issue 13921 Dom isolates don't support spawnFunction
isolate_import_test/none: Fail, OK # Issue 13921 Dom isolates don't support spawnFunction
issue_21398_parent_isolate_test: Fail, OK # Issue 13921 Dom isolates don't support spawnFunction
issue_21398_parent_isolate1_test: Fail, OK # Issue 13921 Dom isolates don't support spawnFunction
isolate_stress_test: Skip # Issue 13921 Dom isolates don't support spawnFunction
message3_test: Fail, OK # Issue 13921 Dom isolates don't support spawnFunction
start_paused_test: Fail, OK   # Issue 13921 Dom isolates don't support spawnFunction
object_leak_test: Fail, OK # Issue 13921 Dom isolates don't support spawnFunction
simple_message_test/none: Fail, OK # Issue 13921 Dom isolates don't support spawnFunction
spawn_uri_missing_from_isolate_test: RuntimeError # Issue 17649
spawn_uri_missing_test: SkipSlow # Times out.
isolate_current_test: Fail, OK # Issue 13921 Dom isolates don't support spawnFunction
function_send_test: Fail, OK  # 13921 Dom isolates don't support spawnFunction
ondone_test: Fail, OK  # 13921 Dom isolates don't support spawnFunction
kill_test: Fail, OK  # 13921 Dom isolates don't support spawnFunction
kill2_test: Fail, OK  # 13921 Dom isolates don't support spawnFunction
kill3_test: Fail, OK  # 13921 Dom isolates don't support spawnFunction
kill_self_test: Fail, OK  # 13921 Dom isolates don't support spawnFunction
handle_error_test: Fail, OK  # 13921 Dom isolates don't support spawnFunction
handle_error2_test: Fail, OK  # 13921 Dom isolates don't support spawnFunction
handle_error3_test: Fail, OK  # 13921 Dom isolates don't support spawnFunction
timer_isolate_test: Fail, Pass # Issue 15487. Issue 13921: Dom isolates don't support spawnFunction
deferred_in_isolate2_test: Fail, OK  # Issue 16209, 13921 Dom isolates don't support spawnFunction
bool_from_environment_default_value_test: Skip
int_from_environment_default_value_test: Skip
string_from_environment_default_value_test: Skip
error_exit_at_spawn_test: SkipByDesign  # 13921 Dom isolates don't support spawnFunction
error_at_spawn_test: SkipByDesign  # 13921 Dom isolates don't support spawnFunction
exit_at_spawn_test: SkipByDesign  # 13921 Dom isolates don't support spawnFunction
error_exit_at_spawnuri_test: SkipByDesign  # 13921 Dom isolates don't support spawnFunction
error_at_spawnuri_test: SkipByDesign  # 13921 Dom isolates don't support spawnFunction
exit_at_spawnuri_test: SkipByDesign  # 13921 Dom isolates don't support spawnFunction


[ $compiler == dartanalyzer || $compiler == dart2analyzer ]
browser/typed_data_message_test: StaticWarning
mint_maker_test: StaticWarning

[ $compiler != none || $runtime != vm ]
package_root_test: SkipByDesign  # Uses Isolate.packageRoot
package_map_test: SkipByDesign  # Uses Isolate.packageMap

[ $compiler == dart2js && $cps_ir ]
deferred_in_isolate2_test: RuntimeError # A.loadLibrary is not a function
isolate_current_test: RuntimeError # Please triage this failure.

[ $noopt ]
# Imports dart:mirrors
count_test: CompileTimeError
cross_isolate_message_test: CompileTimeError
illegal_msg_function_test: CompileTimeError
illegal_msg_mirror_test: CompileTimeError
isolate_complex_messages_test: CompileTimeError
mandel_isolate_test: CompileTimeError
message2_test: CompileTimeError
message_test: CompileTimeError
mint_maker_test: CompileTimeError
nested_spawn2_test: CompileTimeError
nested_spawn_test: CompileTimeError
raw_port_test: CompileTimeError
request_reply_test: CompileTimeError
spawn_function_custom_class_test: CompileTimeError
spawn_function_test: CompileTimeError
stacktrace_message_test: CompileTimeError
stacktrace_message_test: CompileTimeError
static_function_test: CompileTimeError
unresolved_ports_test: CompileTimeError<|MERGE_RESOLUTION|>--- conflicted
+++ resolved
@@ -18,12 +18,7 @@
 ping_pause_test: Skip     # Resolve test issues
 kill3_test: Pass, Fail    # Bad test: expects total message order
 
-<<<<<<< HEAD
-message3_test/byteBuffer: Crash # Issue 21818
-message3_test/int32x4: Crash # Issue 21818
-=======
 message3_test/int32x4: Crash, Timeout # Issue 21818
->>>>>>> 71b3d5ab
 
 [ $compiler == none && $runtime == ContentShellOnAndroid ]
 *: Skip # Isolate tests are timing out flakily on Android content_shell.  Issue 19795
