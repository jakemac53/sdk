# Copyright (c) 2013, the Dart project authors.  Please see the AUTHORS file
# for details. All rights reserved. Use of this source code is governed by a
# BSD-style license that can be found in the LICENSE file.

event_test: Skip  # Issue 1996
interactive_test: Skip # Must be run manually.
dromaeo_smoke_test: Skip # Issue 14521, 8257
cross_frame_test: Skip # Test reloads itself. Issue 18558

[ $compiler == none && ($runtime == drt || $runtime == dartium || $runtime == ContentShellOnAndroid) ]
custom/attribute_changed_callback_test/unsupported_on_polyfill: Fail # Issue 18931 (Disabled for Chrome 35 roll)
form_data_test/functional: Skip # Issue 19726
indexeddb_1_test/functional: Skip # Issue 19512 (timing out)
indexeddb_4_test: Skip # Issue 19726
mouse_event_test: Fail # Issue 20437
worker_api_test: Fail # Issue 10223
media_stream_test/constructors: Pass, Crash # Issue 22267
element_animate_test/simple_timing: Fail # Not supported on Dartium
element_animate_test/omit_timing: Fail # Not supported on Dartium
element_animate_test/timing_dict: Fail # Not supported on Dartium

[ $compiler == none && $mode == debug && ($runtime == drt || $runtime == dartium || $runtime == ContentShellOnAndroid) ]
datalistelement_test: Skip # Issue 20540

[ $compiler == dart2js ]
input_element_test/attributes: Fail # Issue 21555

[ $compiler == dart2js && $csp && $browser ]
custom/js_custom_test: Fail # Issue 14643
custom/element_upgrade_test: Fail # Issue 17298

[ $compiler == dart2js && $browser ]
custom/created_callback_test: Fail # Support for created constructor. Issue 14835
fontface_loaded_test: Fail # Support for promises.
storage_quota_test: Fail # Support for promises.

[ $compiler == dart2js && ($runtime == safari || $runtime == safarimobilesim || $runtime == ff  || $ie) ]
custom/entered_left_view_test/viewless_document: Fail # Polyfill does not handle this
fontface_test: Fail # Fontface not supported on these.
element_animate_test: Fail # Element.animate not supported on these browsers.

[ $compiler == none && $runtime == dartium && $system == macos]
canvasrenderingcontext2d_test/drawImage_video_element_dataUrl: Pass,Fail # Issue 11834

[ $compiler == none && ($runtime == drt || $runtime == dartium || $runtime == ContentShellOnAndroid) ]
# postMessage in dartium always transfers the typed array buffer, never a view
postmessage_structured_test/typed_arrays: Fail
# Dartium seems to lose the data from the dispatchEvent.
postmessage_structured_test/more_primitives: Fail
async_test: Fail # Uses spawn, not implemented from a DOM isolate in Dartium
keyboard_event_test: Fail # Issue 13902
isolates_test: Fail # Issue 13921
indexeddb_3_test: Skip # Issue 19578.  Timeouts and RuntimeError
fileapi_test/getFile: Pass, Fail # Issue 20488

[ $compiler == none && ($runtime == drt || $runtime == dartium || $runtime == ContentShellOnAndroid) && $mode == debug ]
websocket_test/websocket: Skip # Issue 17666
canvasrenderingcontext2d_test/drawImage_video_element_dataUrl: Skip # Issue 17666

[ $compiler == none && $runtime == ContentShellOnAndroid ]
canvasrenderingcontext2d_test/drawImage_video_element: RuntimeError # Issue 19127
canvasrenderingcontext2d_test/drawImage_video_element_dataUrl: Pass, Fail # Issue 20524
notification_test/constructors: Skip # Times out on Android Dartium. Issue 22835

element_offset_test/offset: RuntimeError # Issue 17550
request_animation_frame_test: Skip # Times out, and also passes while taking 4.00 minutes. Issue 19127.
fileapi_test/fileEntry: Pass, RuntimeError # Issue 20488
indexeddb_5_test: Pass, RuntimeError # Issue 21262
native_gc_test: Pass, Slow

[ $compiler == none && $runtime == drt && $system == windows ]
worker_test/functional: Pass, Crash # Issue 9929.

[ $compiler == dart2js && $runtime == chromeOnAndroid ]
crypto_test/functional: Pass, Slow # TODO(dart2js-team): Please triage this failure.
input_element_test/supported_datetime-local: Pass, Slow # TODO(dart2js-team): Please triage this failure.

fileapi_test/entry: Fail, Pass # TODO(dart2js-team): Please triage this failure.
fileapi_test/fileEntry: Fail, Pass # TODO(dart2js-team): Please triage this failure.
fileapi_test/getDirectory: Fail, Pass # TODO(dart2js-team): Please triage this failure.
fileapi_test/getFile: Fail, Pass # TODO(dart2js-team): Please triage this failure.

audiocontext_test/supported: RuntimeError # TODO(dart2js-team): Please triage this failure.
audiobuffersourcenode_test/supported: Fail # TODO(dart2js-team): Please triage this failure.
canvasrenderingcontext2d_test/drawImage_video_element: Fail # TODO(dart2js-team): Please triage this failure.
canvasrenderingcontext2d_test/drawImage_video_element_dataUrl: Fail # TODO(dart2js-team): Please triage this failure.
canvasrenderingcontext2d_test/fillText: Fail # TODO(dart2js-team): Please triage this failure.
element_types_test/supported_datalist: Fail # TODO(dart2js-team): Please triage this failure.
input_element_test/supported_week: Fail # TODO(dart2js-team): Please triage this failure.
media_stream_test/supported_media: Fail # TODO(dart2js-team): Please triage this failure.
rtc_test/supported: Fail # TODO(dart2js-team): Please triage this failure.
speechrecognition_test/supported: Fail # TODO(dart2js-team): Please triage this failure.
speechrecognition_test/types: Fail # TODO(dart2js-team): Please triage this failure.
xhr_test/json: Fail # TODO(dart2js-team): Please triage this failure.

[ $runtime == safarimobilesim ]
element_offset_test/offset: RuntimeError # Issue 18573
element_types_test/supported_meter: RuntimeError # Issue 18573

[ $runtime == chrome ]
touchevent_test/supported: Fail # Touch events are only supported on touch devices
xhr_cross_origin_test: Pass, Fail # Issue 11884
xhr_test: Pass, Fail # Issue 11884
audiocontext_test/functional: Skip # Renderer crash. Issue 22327
element_animate_test/omit_timing: Skip # Timing out inexplicably. Temporarily suppressing (alanknight)
element_animate_test/timing_dict: Skip # Timing out inexplicably. Temporarily suppressing (alanknight)

[$runtime == drt || $runtime == dartium || $runtime == chrome || $runtime == chromeOnAndroid || $runtime == ContentShellOnAndroid ]
webgl_1_test: Pass, Fail # Issue 8219

[ $compiler == none && ($runtime == drt || $runtime == dartium) && $system == windows]
websql_test: Skip # Issue 4941: stderr contains a backtrace.

[ $compiler == none && ($runtime == drt || $runtime == dartium) && $mode == debug]
websql_test: Fail, Pass # Issue 4941: stderr contains a backtrace.
native_gc_test: Pass, Slow

[$runtime == ie10 || $runtime == ie11]
indexeddb_5_test: Fail # Issue 12893
js_test: Fail # Issue 14246
element_test/click: Fail                # IE does not support firing this event.
serialized_script_value_test: Fail
websocket_test/websocket: Fail # TODO(efortuna): Issue 7875.
canvasrenderingcontext2d_test/drawImage_video_element: Fail # IE does not support drawImage w/ video element
canvasrenderingcontext2d_test/drawImage_video_element_dataUrl: Fail # IE does not support drawImage w/ video element
no_linked_scripts_htmltest: Skip # Times out on IE.  Issue 21537
scripts_htmltest: Skip # Times out on IE.  Issue 21537
two_scripts_htmltest: Skip # Times out on IE.  Issue 21537
deferred_multi_app_htmltest: Skip # Times out on IE.  Issue 21537
localstorage_test: Pass, RuntimeError # Issue 22166
storage_test: Pass, RuntimeError # Issue 22166
postmessage_structured_test/more_primitives: Fail # Does not support the MessageEvent constructor.
<<<<<<< HEAD
=======
notification_test/supported_notification: Fail # Notification not supported on IE
>>>>>>> 5ade9c42

[$runtime == ie10 || $runtime == ie11 || ($runtime == chrome && $system == macos)]
transition_event_test/functional: Skip # Times out. Issue 22167
request_animation_frame_test: Skip # Times out. Issue 22167

[$runtime == ie10 ]
# IE10 Feature support statuses-
# All changes should be accompanied by platform support annotation changes.
audiobuffersourcenode_test/supported: Fail
audiocontext_test/supported: Fail
crypto_test/supported: Fail
css_test/supportsPointConversions: Fail
document_test/supports_cssCanvasContext: Fail
element_types_test/supported_content: Fail
element_types_test/supported_details: Fail
element_types_test/supported_keygen: Fail
element_types_test/supported_meter: Fail
element_types_test/supported_output: Fail
element_types_test/supported_shadow: Fail
element_types_test/supported_template: Fail
fileapi_test/supported: Fail
history_test/supported_HashChangeEvent: Fail
indexeddb_1_test/supportsDatabaseNames: Fail
input_element_test/supported_date: Fail
input_element_test/supported_datetime-local: Fail
input_element_test/supported_month: Fail
input_element_test/supported_time: Fail
input_element_test/supported_week: Fail
media_stream_test/supported_MediaStreamEvent: Fail
media_stream_test/supported_MediaStreamTrackEvent: Fail
media_stream_test/supported_media: Fail
mediasource_test/supported: Fail
mutationobserver_test/supported: Fail
rtc_test/supported: Fail
shadow_dom_test/supported: Fail
speechrecognition_test/supported: Fail
svgelement_test/supported_altGlyph: Fail
svgelement_test/supported_animate: Fail
svgelement_test/supported_animateMotion: Fail
svgelement_test/supported_animateTransform: Fail
svgelement_test/supported_foreignObject: Fail
svgelement_test/supported_set: Fail
touchevent_test/supported: Fail # IE does not support TouchEvents
webgl_1_test/supported: Fail
websql_test/supported: Fail
xhr_test/json: Fail # IE10 returns string, not JSON object
xhr_test/supported_overrideMimeType: Fail
xsltprocessor_test/supported: Fail
worker_test/functional: Fail # IE uses incorrect security context for Blob URIs.
transferables_test: Fail # Issue 9846

[ $compiler == dart2js && $runtime == chrome ]
css_test/supportsPointConversions: Fail # Issues 21710
css_test/functional: Fail # Issues 21710

[ $runtime == ie11 ]
custom/document_register_type_extensions_test/single-parameter: Fail # Issue 13193.
canvasrenderingcontext2d_test/arc: Pass, Fail # Pixel unexpected value. Please triage this failure.
node_validator_test: Pass, RuntimeError # Issues 20657, 20659.
worker_test/functional: Pass, Fail # Issues 20659.
transferables_test: Pass, Fail # Issues 20659.

# IE11 Feature support statuses-
# These results not yet noted in platform support annotations.
# All changes should be accompanied by platform support annotation changes.
audiobuffersourcenode_test/supported: Fail
audiocontext_test/supported: Fail
crypto_test/supported: Fail
css_test/supportsPointConversions: Fail
document_test/supports_cssCanvasContext: Fail
element_types_test/supported_content: Fail
element_types_test/supported_details: Fail
element_types_test/supported_keygen: Fail
element_types_test/supported_meter: Fail
element_types_test/supported_output: Fail
element_types_test/supported_shadow: Fail
element_types_test/supported_template: Fail
fileapi_test/supported: Fail
history_test/supported_HashChangeEvent: Fail
indexeddb_1_test/supportsDatabaseNames: Fail
input_element_test/supported_date: Fail
input_element_test/supported_datetime-local: Fail
input_element_test/supported_month: Fail
input_element_test/supported_time: Fail
input_element_test/supported_week: Fail
media_stream_test/supported_MediaStreamEvent: Fail
media_stream_test/supported_MediaStreamTrackEvent: Fail
media_stream_test/supported_media: Fail
mediasource_test/supported: Pass, Fail # Should pass on Windows 8
mediasource_test/functional: Pass, Fail # Fails on Windows 8
rtc_test/supported: Fail
shadow_dom_test/supported: Fail
speechrecognition_test/supported: Fail
svgelement_test/supported_altGlyph: Fail
svgelement_test/supported_animate: Fail
svgelement_test/supported_animateMotion: Fail
svgelement_test/supported_animateTransform: Fail
svgelement_test/supported_foreignObject: Fail
svgelement_test/supported_set: Fail
touchevent_test/supported: Fail # IE does not support TouchEvents
webgl_1_test/functional: Fail
websql_test/supported: Fail
xhr_test/json: Fail # IE10 returns string, not JSON object
xsltprocessor_test/supported: Fail

[ $runtime == ie10 ]
custom/document_register_type_extensions_test/construction: Fail # Issue 13193
custom/element_upgrade_test: Fail # Issue 18247
worker_api_test: Fail # IE does not support URL.createObjectURL in web workers.

[ $compiler == dart2js && $runtime == drt && $unchecked ]
audiocontext_test/functional: Pass, Fail

[ $runtime == safari || $runtime == safarimobilesim ]
worker_api_test: Skip # Issue 13221
webgl_1_test: Pass, Fail # Issue 8219
canvasrenderingcontext2d_test/drawImage_video_element: Fail # Safari does not support drawImage w/ video element
canvasrenderingcontext2d_test/drawImage_video_element_dataUrl: Fail # Safari does not support drawImage w/ video element
element_test: Pass, Fail # Issue 21434
mediasource_test: Pass, Fail # MediaSource only available on Safari 8 desktop, we can't express that.

# Safari Feature support statuses-
# All changes should be accompanied by platform support annotation changes.
element_types_test/supported_content: Fail
element_types_test/supported_datalist: Fail
element_types_test/supported_shadow: Fail
fileapi_test/supported: Fail
indexeddb_1_test/supportsDatabaseNames: Fail
media_stream_test/supported_MediaStreamEvent: Fail
media_stream_test/supported_MediaStreamTrackEvent: Fail
media_stream_test/supported_media: Fail
performance_api_test/supported: Fail
rtc_test/supported: Fail
shadow_dom_test/supported: Fail
speechrecognition_test/supported: Fail

[ $runtime == safarimobilesim ]
indexeddb_1_test/supported: Fail
element_types_test/supported_template: Fail
xhr_test/json: Fail # Safari doesn't support JSON response type
notification_test/constructors: Pass # Safari mobile will pass this test on the basis that notifications aren't supported at all.
notification_test/supported_notification: RuntimeError # Issue 22869

[ $runtime == safari ]
input_element_test/supported_month: RuntimeError
input_element_test/supported_time: RuntimeError
input_element_test/supported_week: RuntimeError
input_element_test/supported_date: Fail
input_element_test/supported_datetime-local: Fail
touchevent_test/supported: Fail # Safari does not support TouchEvents
notification_test/constructors: Fail # Safari doesn't let us access the fields of the Notification to verify them.

[ $runtime == safari ]
indexeddb_1_test/functional: Skip # Times out. Issue 21433
indexeddb_2_test: RuntimeError # Issue 21433
indexeddb_4_test: RuntimeError # Issue 21433
indexeddb_5_test: RuntimeError # Issue 21433
wheelevent_test: RuntimeError # Issue 21434
js_test: RuntimeError # Issue 21434

[ $runtime == opera ]
blob_constructor_test: Fail
canvas_test: Fail
canvas_test: Pass,Fail
cssstyledeclaration_test: Fail
document_test/document: Fail # Issue: 7413
element_add_test: Fail
element_constructor_1_test: Fail
element_test/children: Fail # Issue: 7413
element_test/constructors: Fail
element_test/elements: Fail
element_test/eventListening: Crash
element_test/eventListening: Fail # Issue: 7413
element_test/queryAll: Fail
fileapi_test: Skip # Timeout.
form_data_test: Fail # Issue: 7413
htmlelement_test: Fail
isolates_test: Skip # Timeout.
keyboard_event_test: Fail # Issue: 7413
serialized_script_value_test: Fail
typed_arrays_arraybuffer_test: Fail
url_test: Fail

# Opera Feature support statuses-
# All changes should be accompanied by platform support annotation changes.
audiobuffersourcenode_test/supported: Fail
audiocontext_test/supported: Fail
crypto_test/supported: Fail
css_test/supportsPointConversions: Fail
document_test/supports_cssCanvasContext: Fail
element_types_test/supported_template: Fail
indexeddb_1_test/supported: Fail
indexeddb_1_test/supportsDatabaseNames: Fail
mutationobserver_test/supported: Fail
performance_api_test/supported: Fail
speechrecognition_test/supported: Fail
websql_test/supported: Fail

[ $runtime == ff ]
xhr_test/xhr: Pass, Fail # Issue 11602
dart_object_local_storage_test: Skip  # sessionStorage NS_ERROR_DOM_NOT_SUPPORTED_ERR
webgl_1_test: Pass, Fail   # Issue 8219
canvasrenderingcontext2d_test/drawImage_video_element_dataUrl: Fail # Firefox does not like dataUrl videos for drawImage

# Firefox Feature support statuses-
# All changes should be accompanied by platform support annotation changes.
document_test/supports_cssCanvasContext: Fail
element_types_test/supported_details: Fail
element_types_test/supported_embed: Fail
element_types_test/supported_keygen: Fail
element_types_test/supported_object: Fail
fileapi_test/supported: Fail
indexeddb_1_test/supportsDatabaseNames: Fail
input_element_test/supported_date: Fail
input_element_test/supported_datetime-local: Fail
input_element_test/supported_month: Fail
input_element_test/supported_time: Fail
input_element_test/supported_week: Fail
media_stream_test/supported_MediaStreamEvent: Fail
media_stream_test/supported_MediaStreamTrackEvent: Fail
mediasource_test/supported: Fail # Behind a flag as of FF 36
shadow_dom_test/supported: Fail
speechrecognition_test/supported: Fail
touchevent_test/supported: Fail
websql_test/supported: Fail

# 'html' tests import the HTML library, so they only make sense in
# a browser environment.
[ $runtime == vm ]
*: Skip

[ $compiler == dart2js && ($runtime == drt || $runtime == ff) ]
request_animation_frame_test: Skip # Async test hangs.

[ $compiler == dart2js && $runtime == ff ]
history_test/history: Skip # Issue 22050

[ $compiler == dart2js && $csp && ($runtime == drt || $runtime == safari || $runtime == ff || $runtime == chrome || $runtime == chromeOnAndroid) ]
# Note: these tests are all injecting scripts by design.  This is not allowed under CSP.
event_customevent_test: Fail       # Test cannot run under CSP restrictions.
js_interop_1_test: Skip            # Test cannot run under CSP restrictions (times out).
js_test: Skip                      # Test cannot run under CSP restrictions (times out).
postmessage_structured_test: Skip  # Test cannot run under CSP restrictions (times out).

[ $compiler == dart2js && ($runtime == drt || $runtime ==chrome) ]
wheelevent_test: Fail # Issue 12958

[ $compiler == dart2js && $runtime == ff && $system == windows ]
node_validator_test: Fail # Issue 22564

[ $compiler == dart2js &&  $runtime == chrome]
svgelement_test/supported_altGlyph: RuntimeError # Issue 22154

[ ($runtime == dartium) && ($system == macos || $system == windows || $system == linux)]
# Desktop operating systems do not support touch events on chrome 34 dartium.
touchevent_test/supported: Fail

[ (($runtime == dartium || $runtime == drt) && $system == macos) || $system == windows ]
xhr_test/xhr: Skip # Times out.  Issue 21527

[ $compiler == none && $runtime == dartium ]
element_offset_test/offset: Pass, Fail # Issue 13719, 13296

[ $compiler == dartanalyzer || $compiler == dart2analyzer ]
custom/document_register_basic_test: StaticWarning
custom/element_upgrade_test: StaticWarning
datalistelement_test: StaticWarning
documentfragment_test: StaticWarning
element_add_test: StaticWarning
element_test: StaticWarning
events_test: StaticWarning
htmlelement_test: StaticWarning
localstorage_test: StaticWarning
mutationobserver_test: StaticWarning
queryall_test: fail
track_element_constructor_test: StaticWarning
transferables_test: StaticWarning
typed_arrays_range_checks_test: StaticWarning
typing_test: StaticWarning
webgl_1_test: StaticWarning
window_nosuchmethod_test: StaticWarning<|MERGE_RESOLUTION|>--- conflicted
+++ resolved
@@ -130,10 +130,7 @@
 localstorage_test: Pass, RuntimeError # Issue 22166
 storage_test: Pass, RuntimeError # Issue 22166
 postmessage_structured_test/more_primitives: Fail # Does not support the MessageEvent constructor.
-<<<<<<< HEAD
-=======
 notification_test/supported_notification: Fail # Notification not supported on IE
->>>>>>> 5ade9c42
 
 [$runtime == ie10 || $runtime == ie11 || ($runtime == chrome && $system == macos)]
 transition_event_test/functional: Skip # Times out. Issue 22167
