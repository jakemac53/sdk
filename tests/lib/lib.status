--- conflicted
+++ resolved
@@ -216,11 +216,7 @@
 mirrors/mirrors_reader_test: Timeout, Slow, RuntimeError # Issue 16589
 
 [ $runtime == chrome && $system == macos ]
-<<<<<<< HEAD
-async/timer_isActive_test: Pass, Timeout # Issue 22696
-=======
 async/timer_isActive_test: Fail, Pass, Timeout # Issue 22696
->>>>>>> 5ade9c42
 async/slow_consumer_test: Pass, Timeout # Issue 22696
 async/catch_errors11_test: Pass, Timeout # Issue 22696
 
