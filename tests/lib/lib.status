# Copyright (c) 2012, the Dart project authors.  Please see the AUTHORS file
# for details. All rights reserved. Use of this source code is governed by a
# BSD-style license that can be found in the LICENSE file.

[ $unchecked ]
mirrors/redirecting_factory_different_type_test: SkipByDesign # Tests type checks.

[ $compiler == dart2js ]
async/schedule_microtask6_test: RuntimeError # global error handling is not supported. Issue 5958

math/double_pow_test: RuntimeError
math/low_test: RuntimeError
math/random_big_test: RuntimeError  # Using bigint seeds for random.

mirrors/abstract_class_test: RuntimeError # Issue 12826
mirrors/class_declarations_test/none: RuntimeError # Issue 13440
mirrors/class_mirror_location_test: RuntimeError # Issue 6490
mirrors/closurization_equivalence_test: RuntimeError # Issue 6490
mirrors/constructor_kinds_test: RuntimeError # Issue 13799
mirrors/constructor_private_name_test: CompileTimeError # Issue 13597
mirrors/delegate_class_test: RuntimeError
mirrors/delegate_library_test: RuntimeError
mirrors/deferred_type_test: RuntimeError # Issue 6335
mirrors/empty_test: RuntimeError # Issue 6490
mirrors/enum_test: RuntimeError # Issue 6490
mirrors/fake_function_with_call_test: RuntimeError # Issue 11612
mirrors/fake_function_without_call_test: RuntimeError # Issue 11612
mirrors/function_type_mirror_test: RuntimeError # Issue 12166
mirrors/generic_f_bounded_mixin_application_test: RuntimeError # Issue 12087
mirrors/generic_function_typedef_test: RuntimeError # Issue 12333
mirrors/generic_interface_test: RuntimeError # Issue 12087
mirrors/generic_local_function_test: RuntimeError # Issue 12333
mirrors/generic_mixin_test: RuntimeError # Issue 12333
mirrors/generic_mixin_applications_test: RuntimeError # Issue 12333
mirrors/get_field_static_test/00: RuntimeError # Issue 21323
mirrors/hierarchy_invariants_test: RuntimeError # Issue 15262
mirrors/hot_get_field_test: CompileTimeError # Issue 12164
mirrors/hot_set_field_test: CompileTimeError # Issue 12164
mirrors/immutable_collections_test: RuntimeError # Issue 14030
mirrors/initializing_formals_test/01: RuntimeError # Issue 6490
mirrors/initializing_formals_test/03: CompileTimeError # Issue 12164
mirrors/instance_members_test: RuntimeError # Issue 14633
mirrors/instantiate_abstract_class_test: RuntimeError # Issue 6490
mirrors/invoke_call_on_closure_test: RuntimeError # 6490
mirrors/invoke_call_through_getter_test/named: RuntimeError # Issue 12863. When updating the status, remove the "///" in the test.
mirrors/invoke_call_through_getter_previously_accessed_test/named: RuntimeError # Issue 12863. When updating the status, remove the "///" in the test.
mirrors/invoke_call_through_implicit_getter_previously_accessed_test/named: RuntimeError # Issue 12863. When updating the status, remove the "///" in the test.
mirrors/invoke_call_through_implicit_getter_test: RuntimeError # Issue 17638
mirrors/invoke_named_test/none: RuntimeError # Issue 12863
mirrors/invoke_private_test: CompileTimeError # Issue 12164
mirrors/invoke_private_wrong_library_test: CompileTimeError # Issue 12164
mirrors/library_declarations_test/none: RuntimeError # Issue 13439, Issue 13733
mirrors/library_exports_shown_test: RuntimeError # Issue 6490
mirrors/library_exports_hidden_test: RuntimeError # Issue 6490
mirrors/library_import_deferred_loading_test: RuntimeError # Issue 6490
mirrors/library_imports_deferred_test: RuntimeError # Issue 6490
mirrors/library_imports_metadata_test: RuntimeError # Issue 6490
mirrors/library_imports_bad_metadata_test/none: RuntimeError # Issue 6490
mirrors/library_imports_shown_test: RuntimeError # Issue 6490
mirrors/library_imports_hidden_test: RuntimeError # Issue 6490
mirrors/library_imports_prefixed_test: RuntimeError # Issue 6490
mirrors/library_imports_prefixed_show_hide_test: RuntimeError # Issue 6490
mirrors/library_uri_io_test: SkipByDesign # Uses dart:io.
mirrors/load_library_test: RuntimeError # Issue 6335
mirrors/local_function_is_static_test: RuntimeError # Issue 6335
mirrors/lru_test: Skip # dart2js_native/lru_test is used instead
mirrors/metadata_scope_test/none: CompileTimeError # Issue 10905
mirrors/method_mirror_name_test: RuntimeError # Issue 6335
mirrors/method_mirror_properties_test: RuntimeError # Issue 11861
mirrors/method_mirror_source_test : RuntimeError # Issue 6490
mirrors/method_mirror_source_line_ending_test : RuntimeError # Issue 6490
mirrors/method_mirror_location_test: RuntimeError # Issue 6490
mirrors/mirrors_test: RuntimeError # TODO(ahe): I'm working on fixing this. When removing this line please change the "endsWith" to "/mirrors_test.dart".
mirrors/mirrors_nsm_test/dart2js: RuntimeError # Issue 19353
mirrors/mirrors_nsm_mismatch_test: RuntimeError # Issue 19353
mirrors/mixin_test: RuntimeError # Issue 12464
mirrors/mixin_application_test: RuntimeError # Issue 12464
mirrors/other_declarations_location_test: CompileTimeError # Issue 10905
mirrors/parameter_test/none: RuntimeError # Issue 6490
mirrors/parameter_of_mixin_app_constructor_test: RuntimeError # Issue 6490
mirrors/private_symbol_test: CompileTimeError # Issue 13597
mirrors/private_types_test: RuntimeError # Issue 6490
mirrors/redirecting_factory_test/none: RuntimeError # Issue 6490
mirrors/redirecting_factory_test/02: RuntimeError # Issue 6490
mirrors/reflected_type_function_type_test: RuntimeError # Issue 12607
mirrors/reflected_type_special_types_test: RuntimeError # Issue 12607
mirrors/reflected_type_typedefs_test: RuntimeError # Issue 12607
mirrors/reflected_type_typevars_test: RuntimeError # Issue 12607
mirrors/relation_assignable_test: RuntimeError # Issue 6490
mirrors/relation_assignable2_test: RuntimeError # Issue 6490
mirrors/relation_subtype_test: RuntimeError # Issue 6490
mirrors/repeated_private_anon_mixin_app_test: RuntimeError # Issue 14670
mirrors/symbol_validation_test/01: RuntimeError # Issue 13597
mirrors/static_members_test: RuntimeError # Issue 14633, Issue 12164
mirrors/typedef_test: RuntimeError # Issue 6490
mirrors/typedef_metadata_test: RuntimeError # Issue 12785
mirrors/typedef_reflected_type_test/01: RuntimeError # Issue 12607
mirrors/typevariable_mirror_metadata_test: CompileTimeError # Issue 10905
mirrors/type_variable_is_static_test: RuntimeError # Issue 6335
mirrors/type_variable_owner_test/01: RuntimeError # Issue 12785
mirrors/variable_is_const_test/none: RuntimeError # Issue 14671
mirrors/raw_type_test/01: RuntimeError # Issue 6490
mirrors/mirrors_reader_test: Slow, RuntimeError # Issue 16589

[ $runtime == safari || $runtime == safarimobilesim ]
typed_data/int32x4_test: Fail, Pass # Safari has an optimization bug (nightlies are already fine).
typed_data/float32x4_test: Fail, Pass # Safari has an optimization bug (nightlies are already fine).
mirrors/null_test: Fail # Issue 16831
convert/json_test: Fail # https://bugs.webkit.org/show_bug.cgi?id=134920

[ ($runtime == safari && $builder_tag == mac10_7)|| $runtime == safarimobilesim ]
typed_data/setRange_2_test: Fail # Safari doesn't fully implement spec for TypedArray.set
typed_data/setRange_3_test: Fail # Safari doesn't fully implement spec for TypedArray.set
typed_data/setRange_4_test: Fail # Safari doesn't fully implement spec for TypedArray.set

[ $compiler == dart2js && $runtime == chromeOnAndroid ]
typed_data/setRange_2_test: RuntimeError # TODO(dart2js-team): Please triage this failure.
typed_data/setRange_3_test: RuntimeError # TODO(dart2js-team): Please triage this failure.

[ $compiler == dart2js && $runtime != jsshell && $runtime != safarimobilesim && $runtime != safari && $runtime != ff &&  $runtime != ie10]
math/math_test: RuntimeError
math/math2_test: RuntimeError

[ $compiler == dart2js && $runtime == jsshell ]
async/timer_regress22626_test: RuntimeError # Non-zero timers not supported; Issue 7728.
async/future_test: RuntimeError # Timer interface not supported; Issue 7728.
async/slow_consumer2_test: RuntimeError # Timer interface not supported; Issue 7728.
async/slow_consumer3_test: RuntimeError # Timer interface not supported; Issue 7728.
async/slow_consumer_test: RuntimeError # Timer interface not supported; Issue 7728.
async/stream_from_iterable_test: RuntimeError # Timer interface not supported; Issue 7728.
async/stream_state_nonzero_timer_test: RuntimeError # Timer interface not supported; Issue 7728.
async/multiple_timer_test: RuntimeError,OK # Needs Timer to run.
async/timer_cancel_test: RuntimeError,OK # Needs Timer to run.
async/timer_cancel1_test: RuntimeError,OK # Needs Timer to run.
async/timer_cancel2_test: RuntimeError,OK # Needs Timer to run.
async/timer_repeat_test: RuntimeError,OK # Needs Timer to run.
async/timer_test: RuntimeError,OK # Needs Timer to run.
async/stream_controller_async_test: RuntimeError # Timer interface not supported; Issue 7728.
async/stream_periodic_test: RuntimeError # Timer interface not supported; Issue 7728.
async/stream_periodic2_test: RuntimeError # Timer interface not supported; Issue 7728.
async/stream_periodic3_test: RuntimeError # Timer interface not supported; Issue 7728.
async/stream_periodic4_test: RuntimeError # Timer interface not supported; Issue 7728.
async/stream_periodic5_test: RuntimeError # Timer interface not supported; Issue 7728.
async/stream_periodic6_test: RuntimeError # Timer interface not supported; Issue 7728.
async/run_zoned7_test: RuntimeError # Timer interface not supported: Issue 7728.
async/catch_errors22_test: RuntimeError # Timer interface not supported: Issue 7728.
async/timer_isActive_test: RuntimeError # Timer interface not supported: Issue 7728.
async/zone_empty_description2_test: RuntimeError # Timer interface not supported: Issue 7728.
async/zone_create_timer2_test: RuntimeError # Timer interface not supported: Issue 7728.
async/zone_create_periodic_timer_test: RuntimeError # Timer interface not supported: Issue 7728.
async/catch_errors12_test: Fail # Timer interface not supported: Issue 7728.
async/catch_errors13_test: Fail # Timer interface not supported: Issue 7728.
async/catch_errors14_test: Fail # Timer interface not supported: Issue 7728.
async/catch_errors15_test: Fail # Timer interface not supported: Issue 7728.
async/catch_errors18_test: Fail # Timer interface not supported: Issue 7728.
async/catch_errors19_test: Fail # Timer interface not supported: Issue 7728.
async/catch_errors20_test: Fail # Timer interface not supported: Issue 7728.
async/catch_errors28_test: Fail # Timer interface not supported: Issue 7728.
async/catch_errors8_test: Fail # Timer interface not supported: Issue 7728.
async/run_zoned8_test: Fail # Timer interface not supported: Issue 7728.
async/zone_bind_test: Fail # Timer interface not supported: Issue 7728.
async/future_timeout_test: Fail # Timer interface not supported: Issue 7728.
async/stream_timeout_test: Fail # Timer interface not supported: Issue 7728.
async/stream_asyncexpand_test: RuntimeError # Timer interface not supported: Issue 7728.
async/stream_asyncmap_test: RuntimeError # Timer interface not supported: Issue 7728.
async/stream_transformation_broadcast_test: RuntimeError # Timer interface not supported: Issue 7728.
async/stream_controller_test: Fail # Timer interface not supported: Issue 7728.
async/future_constructor2_test: Fail # Timer interface not supported: Issue 7728.
mirrors/mirrors_reader_test: Skip # Running in v8 suffices. Issue 16589 - RuntimeError.  Issue 22130 - Crash (out of memory).

[ $compiler == dart2js && $checked ]
convert/utf85_test: Pass, Slow # Issue 12029.
mirrors/list_constructor_test/01: RuntimeError # Issue 19635.

[ $compiler == dart2js ]
convert/chunked_conversion_utf88_test: Slow, Pass
convert/utf85_test: Slow, Pass
convert/base64_test/01: Fail, OK # Uses bit-wise operations to detect invalid values. Some large invalid values accepted by dart2js.
mirrors/globalized_closures_test/00: RuntimeError # Issue 17118. Please remove the multi-test comments when this test starts succeeding.
mirrors/globalized_closures2_test/00: RuntimeError # Issue 17118. Please remove the multi-test comments when this test starts succeeding.


[ $compiler == dart2js && ( $browser || $runtime == d8 ) ]
async/timer_not_available_test: Fail, OK # only meant to test when there is no way to
                                         # implement timer (currently only in jsshell)

# 'js' tests import the dart:js library, so they only make sense in
# a browser environment.
[ ($runtime == vm || $runtime == dart_precompiled) ]
js/*: Skip

[ $compiler == dart2js && $minified ]
mirrors/mirrors_used_get_name_test: RuntimeError
mirrors/mirrors_used_get_name2_test: RuntimeError

[ $runtime == ff ]
# FF setTimeout can fire early: https://bugzilla.mozilla.org/show_bug.cgi?id=291386
convert/streamed_conversion_utf8_decode_test: Pass, Slow  # Issue 12029
mirrors/mirrors_reader_test: Timeout, Slow, RuntimeError # Issue 16589

[ $runtime == chrome && $system == macos ]
async/timer_isActive_test: Fail, Pass, Timeout # Issue 22696
async/slow_consumer_test: Pass, Timeout # Issue 22696
async/catch_errors11_test: Pass, Timeout # Issue 22696

[ $runtime == chrome || $runtime == ff || $runtime == ContentShellOnAndroid ]
convert/streamed_conversion_utf8_encode_test: SkipSlow # Times out. Issue 22050
convert/streamed_conversion_utf8_decode_test: SkipSlow # Times out. Issue 22050
convert/streamed_conversion_json_utf8_encode_test: SkipSlow # Times out. Issue 22050
convert/streamed_conversion_json_utf8_decode_test: SkipSlow # Times out. Issue 22050
async/slow_consumer2_test: SkipSlow # Times out. Issue 22050
async/stream_timeout_test: SkipSlow # Times out. Issue 22050

[ $compiler == dart2js ]
typed_data/typed_data_hierarchy_int64_test: RuntimeError # Issue 10275
typed_data/int32x4_bigint_test: RuntimeError # Issue 1533
typed_data/int64_list_load_store_test: RuntimeError # Issue 10275

[ $runtime == opera ]
async/multiple_timer_test: Pass, Fail # Probably issue 14734

[ $runtime == opera && $system == windows]
# TODO(efortuna): Investigate.
async/timer_test: Fail, Pass

[ ($runtime == vm || $runtime == dart_precompiled) ]
async/timer_not_available_test: Fail, OK
mirrors/native_class_test: Fail, OK # This test is meant to run in a browser.
mirrors/deferred_type_test: CompileTimeError, OK # Don't have a multitest marker for dynamic compile time errors.

[ ($compiler == none || $compiler == precompiler) ]
async/timer_not_available_test: SkipByDesign # only meant to test when there is no way to implement timer (currently only in d8)

mirrors/symbol_validation_test: RuntimeError # Issue 13596

mirrors/mirrors_used*: SkipByDesign # Invalid tests. MirrorsUsed does not have a specification, and dart:mirrors is not required to hide declarations that are not covered by any MirrorsUsed annotation.

[ ($compiler == none || $compiler == precompiler) && ( $runtime == drt || $runtime == dartium || $runtime == ContentShellOnAndroid) ]
async/schedule_microtask6_test: Fail # Issue 10910
async/timer_test: Fail, Pass # Issue 15487
async/multiple_timer_test: Fail, Pass # Issue 15487
async/stream_periodic3_test: Fail, Pass # Issue 15487
async/timer_isActive_test: Fail, Pass # Issue 22352
mirrors/immutable_collections_test: SkipSlow # Dartium debug uses -O0, so this will just timeout and waste bot cycles.
mirrors/mirrors_reader_test: SkipSlow # Dartium debug uses -O0, so this will just timeout and waste bot cycles.
mirrors/library_uri_io_test: SkipByDesign # Uses dart:io.
mirrors/spawn_function_root_library_test: SkipByDesign # Uses spawnFunction.
mirrors/local_isolate_test: RuntimeError # Issue 12188
mirrors/deferred_type_test: RuntimeError, OK # Should be CompileTimeError. Issue 22072

[ ($compiler == none || $compiler == precompiler) && $runtime == drt && $system == windows ]
async/multiple_timer_test: Fail, Pass # See Issue 10982
async/timer_test: Fail, Pass # See Issue 10982

[ ($compiler == none || $compiler == precompiler) && $runtime == drt && $checked ]
async/slow_consumer_test: Fail, Pass # Dartium JsInterop failure, dartbug.com/24460

[($compiler == none || $compiler == precompiler) && $runtime == ContentShellOnAndroid ]
async/stream_timeout_test: RuntimeError, Pass # Issue 19127
async/slow_consumer3_test: SkipSlow # Times out flakily. Issue 20956
async/slow_consumer2_test: SkipSlow # Times out flakily. Issue 20956
convert/streamed_conversion_utf8_encode_test: SkipSlow # Times out or passes. Issue 19127
convert/streamed_conversion_utf8_decode_test: SkipSlow # Times out or passes. Issue 19127
mirrors/lazy_static_test: SkipSlow # Times out. Issue 19127
mirrors/mirrors_reader_test: SkipSlow # Times out. Issue 19127

[ $compiler == dart2js && $runtime == safarimobilesim ]
mirrors/mirrors_reader_test: SkipSlow # Times out. Issue 20806.

[ $compiler == dart2js && $runtime == jsshell ]
async/schedule_microtask_test: Fail  # Preamble file does not correctly implement scheduleImmediate.

[ $compiler == dartanalyzer || $compiler == dart2analyzer ]
mirrors/generic_f_bounded_mixin_application_test: StaticWarning # Test Issue

mirrors/redirecting_factory_test/01: StaticWarning # test issue X, The return type 'Class<T2, T1>' of the redirected constructor is not assignable to 'Class<T1, T2>'
mirrors/redirecting_factory_test/none: StaticWarning # test issue X, The return type 'Class<T2, T1>' of the redirected constructor is not assignable to 'Class<T1, T2>

mirrors/immutable_collections_test: StaticWarning, OK # Expect failure for any type of Iterable.
mirrors/inference_and_no_such_method_test: StaticWarning, OK # Expect to trigger noSuchMethod.
mirrors/mirrors_nsm_test: StaticWarning, OK # Expect to trigger noSuchMethod.
mirrors/mirrors_nsm_mismatch_test: StaticWarning, OK # Expect to trigger noSuchMethod.

mirrors/repeated_private_anon_mixin_app_test: StaticWarning, OK # Intentional library name conflict.
mirrors/removed_api_test: StaticWarning, OK # Deliberately refers to undeclared members.
mirrors/deferred_type_test: StaticWarning, OK # Deliberately referes to a deferred type in a declaration.

mirrors/deferred_mirrors_metadata_test: Fail # Issue 17522

developer/metrics_test: Fail # Issue 20309
developer/metrics_num_test: Fail # Issue 20309
profiler/metrics_test: Fail # Issue 20309
profiler/metrics_num_test: Fail # Issue 20309

[ $compiler == dartanalyzer || $compiler == dart2analyzer ]
mirrors/metadata_allowed_values_test/29: Crash # Issue 25287

[ ($compiler == dartanalyzer || $compiler == dart2analyzer) && $checked ]
mirrors/regress_16321_test/01: MissingCompileTimeError # Issue 16391

[ $compiler == dart2js && $runtime == d8 && $system == windows ]
async/*deferred*: Skip # Issue 17458
mirrors/*deferred*: Skip # Issue 17458

[ $compiler == dart2js && $mode == debug ]
mirrors/native_class_test: Pass, Slow

[ ($compiler == none || $compiler == precompiler) && $arch == mips ]
async/timer_regress22626_test: Pass, RuntimeError # Issue 22626

[ $arch == simarm || $arch == simarmv5te ]
convert/chunked_conversion_utf88_test: Skip  # Pass, Slow Issue 12644.
convert/utf85_test: Skip  # Pass, Slow Issue 12644.

[ $arch == simarmv5te ]
mirrors/mirrors_reader_test: Pass, Slow

[ $compiler == dart2js ]
developer/metrics_num_test: Skip # Because of a int / double type test.
developer/timeline_test: Skip # Not supported

[ $arch == simarm64 ]
convert/utf85_test: Skip # Pass, Slow Issue 20111.

[ $mode == debug && $arch == ia32 && $system == windows ]
convert/streamed_conversion_json_utf8_decode_test: Skip  # Verification OOM.

[ ($runtime == vm || $runtime == dart_precompiled) && $mode == debug && $arch == x64 && $system == windows ]
convert/streamed_conversion_json_utf8_decode_test: Pass, Slow

[ ($runtime == vm || $runtime == dart_precompiled) && $mode == release && $arch == ia32 && $system == windows ]
convert/json_test: RuntimeError # Issue 24908

[ $mode == debug && $arch != ia32 && $arch != x64 && $arch != simarm && $arch != simarmv5te ]
convert/streamed_conversion_json_utf8_decode_test: Skip  # Verification not yet implemented.

[ ($runtime == vm || $runtime == dart_precompiled) && $mode == debug && $builder_tag == asan ]
mirrors/immutable_collections_test: SkipSlow  # Timeout.
convert/streamed_conversion_json_utf8_decode_test: Skip  # Timeout.

[ $compiler == dart2js && $cps_ir ]
async/async_await_zones_test: Crash # (await for(var x in bar().take(100)){sum+= x;}): await for
async/stream_iterator_test: Crash # (Stream createCancel...  cannot handle sync*/async* functions
mirrors/symbol_validation_test/none: RuntimeError # Please triage this failure.

[ $compiler == dart2js && $cps_ir && $host_checked ]
mirrors/circular_factory_redirection_test/02: Crash # Assertion failure: Constant constructor already computed for generative_constructor(A#circular2)
mirrors/mirrors_used_typedef_declaration_test/01: Crash # Assertion failure: typedef(Foo) has not been checked for cycles.
mirrors/mirrors_used_typedef_declaration_test/none: Crash # Assertion failure: typedef(Foo) has not been checked for cycles.
mirrors/typedef_library_test: Crash # Assertion failure: typedef(G) has not been checked for cycles.

[ $compiler != dart2js ]
<<<<<<< HEAD
async/dart2js_uncaught_error_test: Skip  # JS-integration only test
=======
async/dart2js_uncaught_error_test: Skip  # JS-integration only test

[ ($noopt || $compiler == precompiler) ]
mirrors/*: SkipByDesign
convert/chunked_conversion_utf88_test: Pass, Timeout
convert/utf85_test: Pass, Timeout
>>>>>>> c612cd31
<|MERGE_RESOLUTION|>--- conflicted
+++ resolved
@@ -350,13 +350,9 @@
 mirrors/typedef_library_test: Crash # Assertion failure: typedef(G) has not been checked for cycles.
 
 [ $compiler != dart2js ]
-<<<<<<< HEAD
-async/dart2js_uncaught_error_test: Skip  # JS-integration only test
-=======
 async/dart2js_uncaught_error_test: Skip  # JS-integration only test
 
 [ ($noopt || $compiler == precompiler) ]
 mirrors/*: SkipByDesign
 convert/chunked_conversion_utf88_test: Pass, Timeout
-convert/utf85_test: Pass, Timeout
->>>>>>> c612cd31
+convert/utf85_test: Pass, Timeout