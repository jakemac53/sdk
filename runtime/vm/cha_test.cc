--- conflicted
+++ resolved
@@ -96,11 +96,7 @@
   EXPECT(ContainsCid(cha.leaf_classes(), class_c.id()));
   EXPECT(ContainsCid(cha.leaf_classes(), class_d.id()));
 
-<<<<<<< HEAD
-  class Class& function_impl_class =
-=======
   const Class& function_impl_class =
->>>>>>> 658ba06a
       Class::Handle(Type::Handle(Isolate::Current()->object_store()->
           function_impl_type()).type_class());
   EXPECT(cha.HasSubclasses(function_impl_class.id()));
