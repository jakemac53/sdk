// Copyright (c) 2012, the Dart project authors.  Please see the AUTHORS file
// for details. All rights reserved. Use of this source code is governed by a
// BSD-style license that can be found in the LICENSE file.

library dart2js.backend_api;

import 'dart:async' show Future;

import '../common.dart';
import '../common/codegen.dart' show
    CodegenImpact;
import '../common/resolution.dart' show
    ResolutionImpact;
import '../compiler.dart' show
    Compiler;
import '../compile_time_constants.dart' show
    BackendConstantEnvironment,
    ConstantCompilerTask;
import '../constants/expressions.dart' show
    ConstantExpression;
import '../constants/constant_system.dart' show
    ConstantSystem;
import '../constants/values.dart' show
    ConstantValue;
import '../dart_types.dart' show
    DartType,
    InterfaceType;
import '../elements/elements.dart' show
    ClassElement,
    ConstructorElement,
    Element,
    FunctionElement,
    LibraryElement,
    MetadataAnnotation,
    MethodElement;
import '../enqueue.dart' show
    Enqueuer,
    EnqueueTask,
    CodegenEnqueuer,
    ResolutionEnqueuer;
import '../io/code_output.dart' show
    CodeBuffer;
import '../io/source_information.dart' show
    SourceInformationStrategy;
import '../js_backend/backend_helpers.dart' as js_backend show
    BackendHelpers;
import '../js_backend/js_backend.dart' as js_backend show
    JavaScriptBackend;
import '../library_loader.dart' show
    LibraryLoader,
    LoadedLibraries;
import '../native/native.dart' as native show
    NativeEnqueuer,
    maybeEnableNative;
import '../patch_parser.dart' show
    checkNativeAnnotation, checkJsInteropAnnotation;
import '../resolution/tree_elements.dart' show
    TreeElements;
import '../serialization/serialization.dart' show
    DeserializerPlugin,
    ObjectDecoder,
    ObjectEncoder,
    SerializerPlugin;
import '../tree/tree.dart' show
    Node,
    Send;
import '../universe/call_structure.dart' show
    CallStructure;
import '../universe/world_impact.dart' show
    ImpactStrategy,
    WorldImpact;

import 'codegen.dart' show
    CodegenWorkItem;
import 'registry.dart' show
    Registry;
import 'tasks.dart' show
    CompilerTask;
import 'work.dart' show
    ItemCompilationContext;

abstract class Backend {
  final Compiler compiler;

  Backend(this.compiler);

  /// Returns true if the backend supports reflection.
  bool get supportsReflection;

  /// Returns true if the backend supports reflection.
  bool get supportsAsyncAwait;

  /// The [ConstantSystem] used to interpret compile-time constants for this
  /// backend.
  ConstantSystem get constantSystem;

  /// The constant environment for the backend interpretation of compile-time
  /// constants.
  BackendConstantEnvironment get constants;

  /// The compiler task responsible for the compilation of constants for both
  /// the frontend and the backend.
  ConstantCompilerTask get constantCompilerTask;

  /// Backend transformation methods for the world impacts.
  ImpactTransformer get impactTransformer;

  /// The strategy used for collecting and emitting source information.
  SourceInformationStrategy get sourceInformationStrategy {
    return const SourceInformationStrategy();
  }

  /// Interface for serialization of backend specific data.
  BackendSerialization get serialization => const BackendSerialization();

  // TODO(johnniwinther): Move this to the JavaScriptBackend.
  String get patchVersion => null;

  /// Set of classes that need to be considered for reflection although not
  /// otherwise visible during resolution.
  Iterable<ClassElement> classesRequiredForReflection = const [];

  // Given a [FunctionElement], return a buffer with the code generated for it
  // or null if no code was generated.
  CodeBuffer codeOf(Element element) => null;

  void initializeHelperClasses() {}

  void enqueueHelpers(ResolutionEnqueuer world, Registry registry);

  WorldImpact codegen(CodegenWorkItem work);

  // The backend determines the native resolution enqueuer, with a no-op
  // default, so tools like dart2dart can ignore the native classes.
  native.NativeEnqueuer nativeResolutionEnqueuer(world) {
    return new native.NativeEnqueuer();
  }
  native.NativeEnqueuer nativeCodegenEnqueuer(world) {
    return new native.NativeEnqueuer();
  }

  /// Generates the output and returns the total size of the generated code.
  int assembleProgram();

  List<CompilerTask> get tasks;

  void onResolutionComplete() {}
  void onTypeInferenceComplete() {}

  ItemCompilationContext createItemCompilationContext() {
    return new ItemCompilationContext();
  }

  bool classNeedsRti(ClassElement cls);
  bool methodNeedsRti(FunctionElement function);

  /// Enable compilation of code with compile time errors. Returns `true` if
  /// supported by the backend.
  bool enableCodegenWithErrorsIfSupported(Spannable node);

  /// Enable deferred loading. Returns `true` if the backend supports deferred
  /// loading.
  bool enableDeferredLoadingIfSupported(Spannable node, Registry registry);

  /// Called during codegen when [constant] has been used.
  void registerCompileTimeConstant(ConstantValue constant, Registry registry) {}

  /// Called during resolution when a constant value for [metadata] on
  /// [annotatedElement] has been evaluated.
  void registerMetadataConstant(MetadataAnnotation metadata,
                                Element annotatedElement,
                                Registry registry) {}

  /// Called to notify to the backend that a class is being instantiated.
  // TODO(johnniwinther): Remove this. It's only called once for each [cls] and
  // only with [Compiler.globalDependencies] as [registry].
  void registerInstantiatedClass(ClassElement cls,
                                 Enqueuer enqueuer,
                                 Registry registry) {}

  /// Called to notify to the backend that a class is implemented by an
  /// instantiated class.
  void registerImplementedClass(ClassElement cls,
                                Enqueuer enqueuer,
                                Registry registry) {}

  /// Called to instruct to the backend register [type] as instantiated on
  /// [enqueuer].
  void registerInstantiatedType(InterfaceType type,
                                Enqueuer enqueuer,
                                Registry registry,
                                {bool mirrorUsage: false}) {
    registry.registerDependency(type.element);
    enqueuer.registerInstantiatedType(type, mirrorUsage: mirrorUsage);
  }

  /// Register a runtime type variable bound tests between [typeArgument] and
  /// [bound].
  void registerTypeVariableBoundsSubtypeCheck(DartType typeArgument,
                                              DartType bound) {}

  /**
   * Call this to register that an instantiated generic class has a call
   * method.
   */
  void registerCallMethodWithFreeTypeVariables(
      Element callMethod,
      Enqueuer enqueuer,
      Registry registry) {}

  /// Called to instruct the backend to register that a closure exists for a
  /// function on an instantiated generic class.
  void registerClosureWithFreeTypeVariables(
      Element closure,
      Enqueuer enqueuer,
      Registry registry) {
    enqueuer.universe.closuresWithFreeTypeVariables.add(closure);
  }

  /// Call this to register that a member has been closurized.
  void registerBoundClosure(Enqueuer enqueuer) {}

  /// Call this to register that a static function has been closurized.
  void registerGetOfStaticFunction(Enqueuer enqueuer) {}

  /**
   * Call this to register that the [:runtimeType:] property has been accessed.
   */
  void registerRuntimeType(Enqueuer enqueuer, Registry registry) {}

  /// Call this to register a `noSuchMethod` implementation.
  void registerNoSuchMethod(FunctionElement noSuchMethodElement) {}

  /// Call this method to enable support for `noSuchMethod`.
  void enableNoSuchMethod(Enqueuer enqueuer) {}

  /// Returns whether or not `noSuchMethod` support has been enabled.
  bool get enabledNoSuchMethod => false;

  /// Call this method to enable support for isolates.
  void enableIsolateSupport(Enqueuer enqueuer) {}

  void registerConstSymbol(String name) {}

  bool isNullImplementation(ClassElement cls) {
    return cls == compiler.coreClasses.nullClass;
  }

  ClassElement get intImplementation => compiler.coreClasses.intClass;
  ClassElement get doubleImplementation => compiler.coreClasses.doubleClass;
  ClassElement get numImplementation => compiler.coreClasses.numClass;
  ClassElement get stringImplementation => compiler.coreClasses.stringClass;
  ClassElement get listImplementation => compiler.coreClasses.listClass;
  ClassElement get growableListImplementation => compiler.coreClasses.listClass;
  ClassElement get fixedListImplementation => compiler.coreClasses.listClass;
  ClassElement get constListImplementation => compiler.coreClasses.listClass;
  ClassElement get mapImplementation => compiler.coreClasses.mapClass;
  ClassElement get constMapImplementation => compiler.coreClasses.mapClass;
  ClassElement get functionImplementation => compiler.coreClasses.functionClass;
  ClassElement get typeImplementation => compiler.coreClasses.typeClass;
  ClassElement get boolImplementation => compiler.coreClasses.boolClass;
  ClassElement get nullImplementation => compiler.coreClasses.nullClass;
  ClassElement get uint32Implementation => compiler.coreClasses.intClass;
  ClassElement get uint31Implementation => compiler.coreClasses.intClass;
  ClassElement get positiveIntImplementation => compiler.coreClasses.intClass;
  ClassElement get syncStarIterableImplementation =>
      compiler.coreClasses.iterableClass;
  ClassElement get asyncFutureImplementation =>
      compiler.coreClasses.futureClass;
  ClassElement get asyncStarStreamImplementation =>
      compiler.coreClasses.streamClass;

  ClassElement defaultSuperclass(ClassElement element) {
    return compiler.coreClasses.objectClass;
  }

  bool isInterceptorClass(ClassElement element) => false;

  /// Returns `true` if [element] is a foreign element, that is, that the
  /// backend has specialized handling for the element.
  bool isForeign(Element element) => false;

  /// Returns `true` if [element] is a native element, that is, that the
  /// corresponding entity already exists in the target language.
  bool isNative(Element element) => false;

  /// Returns `true` if [element] is implemented via typed JavaScript interop.
  // TODO(johnniwinther): Move this to [JavaScriptBackend].
  bool isJsInterop(Element element) => false;

  /// Returns `true` if the `native` pseudo keyword is supported for [library].
  bool canLibraryUseNative(LibraryElement library) {
    // TODO(johnniwinther): Move this to [JavaScriptBackend].
    return native.maybeEnableNative(compiler, library);
  }

  /// Processes [element] for resolution and returns the [MethodElement] that
  /// defines the implementation of [element].
  MethodElement resolveExternalFunction(MethodElement element) => element;

  /// Returns `true` if [library] is a backend specific library whose members
  /// have special treatment, such as being allowed to extends blacklisted
  /// classes or member being eagerly resolved.
  bool isBackendLibrary(LibraryElement library) {
    // TODO(johnniwinther): Remove this when patching is only done by the
    // JavaScript backend.
    Uri canonicalUri = library.canonicalUri;
    if (canonicalUri == js_backend.BackendHelpers.DART_JS_HELPER ||
        canonicalUri == js_backend.BackendHelpers.DART_INTERCEPTORS) {
      return true;
    }
    return false;
  }

  void registerStaticUse(Element element, Enqueuer enqueuer) {}

  /// This method is called immediately after the [LibraryElement] [library] has
  /// been created.
  void onLibraryCreated(LibraryElement library) {}

  /// This method is called immediately after the [library] and its parts have
  /// been scanned.
  Future onLibraryScanned(LibraryElement library, LibraryLoader loader) {
    // TODO(johnniwinther): Move this to [JavaScriptBackend].
    if (canLibraryUseNative(library)) {
      library.forEachLocalMember((Element element) {
        if (element.isClass) {
          checkNativeAnnotation(compiler, element);
        }
      });
    }
    checkJsInteropAnnotation(compiler, library);
    library.forEachLocalMember((Element element) {
      checkJsInteropAnnotation(compiler, element);
      if (element.isClass && isJsInterop(element)) {
        ClassElement classElement = element;
        classElement.forEachMember((_, memberElement) {
          checkJsInteropAnnotation(compiler, memberElement);
        });
      }
    });
    return new Future.value();
  }

  /// This method is called when all new libraries loaded through
  /// [LibraryLoader.loadLibrary] has been loaded and their imports/exports
  /// have been computed.
  Future onLibrariesLoaded(LoadedLibraries loadedLibraries) {
    return new Future.value();
  }

  /// Called by [MirrorUsageAnalyzerTask] after it has merged all @MirrorsUsed
  /// annotations. The arguments corresponds to the unions of the corresponding
  /// fields of the annotations.
  void registerMirrorUsage(Set<String> symbols,
                           Set<Element> targets,
                           Set<Element> metaTargets) {}

  /// Returns true if this element needs reflection information at runtime.
  bool isAccessibleByReflection(Element element) => true;

  /// Returns true if this element is covered by a mirrorsUsed annotation.
  ///
  /// Note that it might still be ok to tree shake the element away if no
  /// reflection is used in the program (and thus [isTreeShakingDisabled] is
  /// still false). Therefore _do not_ use this predicate to decide inclusion
  /// in the tree, use [requiredByMirrorSystem] instead.
  bool referencedFromMirrorSystem(Element element, [recursive]) => false;

  /// Returns true if this element has to be enqueued due to
  /// mirror usage. Might be a subset of [referencedFromMirrorSystem] if
  /// normal tree shaking is still active ([isTreeShakingDisabled] is false).
  bool requiredByMirrorSystem(Element element) => false;

  /// Returns true if global optimizations such as type inferencing
  /// can apply to this element. One category of elements that do not
  /// apply is runtime helpers that the backend calls, but the
  /// optimizations don't see those calls.
  bool canBeUsedForGlobalOptimizations(Element element) => true;

  /// Called when [enqueuer]'s queue is empty, but before it is closed.
  /// This is used, for example, by the JS backend to enqueue additional
  /// elements needed for reflection. [recentClasses] is a collection of
  /// all classes seen for the first time by the [enqueuer] since the last call
  /// to [onQueueEmpty].
  ///
  /// A return value of [:true:] indicates that [recentClasses] has been
  /// processed and its elements do not need to be seen in the next round. When
  /// [:false:] is returned, [onQueueEmpty] will be called again once the
  /// resolution queue has drained and [recentClasses] will be a superset of the
  /// current value.
  ///
  /// There is no guarantee that a class is only present once in
  /// [recentClasses], but every class seen by the [enqueuer] will be present in
  /// [recentClasses] at least once.
  bool onQueueEmpty(Enqueuer enqueuer, Iterable<ClassElement> recentClasses) {
    return true;
  }

  /// Called after the queue is closed. [onQueueEmpty] may be called multiple
  /// times, but [onQueueClosed] is only called once.
  void onQueueClosed() {}

  /// Called when the compiler starts running the codegen enqueuer.
  void onCodegenStart() {}

  /// Called after [element] has been resolved.
  // TODO(johnniwinther): Change [TreeElements] to [Registry] or a dependency
  // node. [elements] is currently unused by the implementation.
  void onElementResolved(Element element, TreeElements elements) {}

  // Does this element belong in the output
  bool shouldOutput(Element element) => true;

  FunctionElement helperForBadMain() => null;

  FunctionElement helperForMissingMain() => null;

  FunctionElement helperForMainArity() => null;

  void forgetElement(Element element) {}

  void registerMainHasArguments(Enqueuer enqueuer) {}

  void registerAsyncMarker(FunctionElement element,
                           Enqueuer enqueuer,
                           Registry registry) {}

  /// Called when resolving a call to a foreign function.
  void registerForeignCall(Send node,
                           Element element,
                           CallStructure callStructure,
                           ForeignResolver resolver) {}

  /// Returns the location of the patch-file associated with [libraryName]
  /// resolved from [plaformConfigUri].
  ///
  /// Returns null if there is none.
  Uri resolvePatchUri(String libraryName, Uri plaformConfigUri);

<<<<<<< HEAD
  EnqueueTask makeEnqueuer() => new EnqueueTask(compiler);
=======
  /// Creates an impact strategy to use for compilation.
  ImpactStrategy createImpactStrategy(
      {bool supportDeferredLoad: true,
       bool supportDumpInfo: true,
       bool supportSerialization: true}) {
    return const ImpactStrategy();
  }
>>>>>>> 900e4288
}

/// Interface for resolving calls to foreign functions.
abstract class ForeignResolver {
  /// Returns the constant expression of [node], or `null` if [node] is not
  /// a constant expression.
  ConstantExpression getConstant(Node node);

  /// Registers [type] as instantiated.
  void registerInstantiatedType(InterfaceType type);

  /// Resolves [typeName] to a type in the context of [node].
  DartType resolveTypeFromString(Node node, String typeName);
}

/// Backend transformation methods for the world impacts.
class ImpactTransformer {
  /// Transform the [ResolutionImpact] into a [WorldImpact] adding the
  /// backend dependencies for features used in [worldImpact].
  WorldImpact transformResolutionImpact(ResolutionImpact worldImpact) {
    return worldImpact;
  }

  /// Transform the [CodegenImpact] into a [WorldImpact] adding the
  /// backend dependencies for features used in [worldImpact].
  WorldImpact transformCodegenImpact(CodegenImpact worldImpact) {
    return worldImpact;
  }
}

/// Interface for serialization of backend specific data.
class BackendSerialization  {
  const BackendSerialization();

  SerializerPlugin get serializer => const SerializerPlugin();
  DeserializerPlugin get deserializer => const DeserializerPlugin();
}<|MERGE_RESOLUTION|>--- conflicted
+++ resolved
@@ -35,7 +35,6 @@
     MethodElement;
 import '../enqueue.dart' show
     Enqueuer,
-    EnqueueTask,
     CodegenEnqueuer,
     ResolutionEnqueuer;
 import '../io/code_output.dart' show
@@ -79,6 +78,7 @@
 import 'work.dart' show
     ItemCompilationContext;
 
+
 abstract class Backend {
   final Compiler compiler;
 
@@ -86,9 +86,6 @@
 
   /// Returns true if the backend supports reflection.
   bool get supportsReflection;
-
-  /// Returns true if the backend supports reflection.
-  bool get supportsAsyncAwait;
 
   /// The [ConstantSystem] used to interpret compile-time constants for this
   /// backend.
@@ -438,9 +435,6 @@
   /// Returns null if there is none.
   Uri resolvePatchUri(String libraryName, Uri plaformConfigUri);
 
-<<<<<<< HEAD
-  EnqueueTask makeEnqueuer() => new EnqueueTask(compiler);
-=======
   /// Creates an impact strategy to use for compilation.
   ImpactStrategy createImpactStrategy(
       {bool supportDeferredLoad: true,
@@ -448,7 +442,6 @@
        bool supportSerialization: true}) {
     return const ImpactStrategy();
   }
->>>>>>> 900e4288
 }
 
 /// Interface for resolving calls to foreign functions.
