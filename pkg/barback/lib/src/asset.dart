// Copyright (c) 2013, the Dart project authors.  Please see the AUTHORS file
// for details. All rights reserved. Use of this source code is governed by a
// BSD-style license that can be found in the LICENSE file.

library barback.asset;

import 'dart:async';
<<<<<<< HEAD
import 'dart:convert' show Encoding, UTF8;
=======
import 'dart:convert';
>>>>>>> f128a93b
import 'dart:io';

import 'asset_id.dart';
import 'stream_replayer.dart';
import 'utils.dart';

/// A blob of content.
///
/// Assets may come from the file system, or as the output of a [Transformer].
/// They are identified by [AssetId].
abstract class Asset {
  /// The ID for this asset.
  final AssetId id;

  Asset(this.id);

  factory Asset.fromBytes(AssetId id, List<int> bytes) =>
      new _BinaryAsset(id, bytes);

  factory Asset.fromFile(AssetId id, File file) =>
      new _FileAsset(id, file);

  factory Asset.fromString(AssetId id, String content) =>
      new _StringAsset(id, content);

  factory Asset.fromPath(AssetId id, String path) =>
      new _FileAsset(id, new File(path));

  /// Creates an asset from a stream.
  ///
  /// This immediately starts draining [stream].
  factory Asset.fromStream(AssetId id, Stream<List<int>> stream) =>
      new _StreamAsset(id, stream);

  /// Returns the contents of the asset as a string.
  ///
  /// If the asset was created from a [String] the original string is always
  /// returned and [encoding] is ignored. Otherwise, the binary data of the
  /// asset is decoded using [encoding], which defaults to [UTF8].
  Future<String> readAsString({Encoding encoding});

  /// Streams the binary contents of the asset.
  ///
  /// If the asset was created from a [String], this returns its UTF-8 encoding.
  Stream<List<int>> read();
}

/// An asset whose data is stored in a list of bytes.
class _BinaryAsset extends Asset {
  final List<int> _contents;

  _BinaryAsset(AssetId id, this._contents)
      : super(id);

  Future<String> readAsString({Encoding encoding}) {
    if (encoding == null) encoding = UTF8;

    return new Future.value(encoding.decode(_contents));
  }

  Stream<List<int>> read() => new Future<List<int>>.value(_contents).asStream();

  String toString() {
    var buffer = new StringBuffer();
    buffer.write("Bytes [");

    // Don't show the whole list if it's long.
    if (_contents.length > 11) {
      for (var i = 0; i < 5; i++) {
        buffer.write(byteToHex(_contents[i]));
        buffer.write(" ");
      }

      buffer.write("...");

      for (var i = _contents.length - 5; i < _contents.length; i++) {
        buffer.write(" ");
        buffer.write(byteToHex(_contents[i]));
      }
    } else {
      for (var i = 0; i < _contents.length; i++) {
        if (i > 0) buffer.write(" ");
        buffer.write(byteToHex(_contents[i]));
      }
    }

    buffer.write("]");
    return buffer.toString();
  }
}

/// An asset backed by a file on the local file system.
class _FileAsset extends Asset {
  final File _file;
  _FileAsset(AssetId id, this._file)
      : super(id);

  Future<String> readAsString({Encoding encoding}) {
    if (encoding == null) encoding = UTF8;
    return _file.readAsString(encoding: encoding);
  }

  Stream<List<int>> read() => _file.openRead();

  String toString() => 'File "${_file.path}"';
}

/// An asset whose data is stored in a string.
class _StringAsset extends Asset {
  final String _contents;

  _StringAsset(AssetId id, this._contents)
      : super(id);

  Future<String> readAsString({Encoding encoding}) =>
      new Future.value(_contents);

  Stream<List<int>> read() =>
      new Future<List<int>>.value(UTF8.encode(_contents)).asStream();

  String toString() {
    // Don't show the whole string if it's long.
    var contents = _contents;
    if (contents.length > 40) {
      contents = contents.substring(0, 20) + " ... " +
                 contents.substring(contents.length - 20);
    }

    contents = _escape(contents);
    return 'String "$contents"';
  }

  String _escape(String string) {
    return string
        .replaceAll("\"", r'\"')
        .replaceAll("\n", r"\n")
        .replaceAll("\r", r"\r")
        .replaceAll("\t", r"\t");
  }
}

/// An asset whose data is available from a stream.
class _StreamAsset extends Asset {
  /// A stream replayer that records and replays the contents of the input
  /// stream.
  final StreamReplayer<List<int>> _replayer;

  _StreamAsset(AssetId id, Stream<List<int>> stream)
      : _replayer = new StreamReplayer(stream),
        super(id);

  Future<String> readAsString({Encoding encoding}) {
    if (encoding == null) encoding = UTF8;
    return _replayer.getReplay().toList()
        .then((chunks) => encoding.decode(flatten(chunks)));
  }

  Stream<List<int>> read() => _replayer.getReplay();

  String toString() => "Stream";
}<|MERGE_RESOLUTION|>--- conflicted
+++ resolved
@@ -5,11 +5,7 @@
 library barback.asset;
 
 import 'dart:async';
-<<<<<<< HEAD
-import 'dart:convert' show Encoding, UTF8;
-=======
 import 'dart:convert';
->>>>>>> f128a93b
 import 'dart:io';
 
 import 'asset_id.dart';
