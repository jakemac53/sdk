--- conflicted
+++ resolved
@@ -1,9 +1,5 @@
 name: typed_mock
-<<<<<<< HEAD
-version: 0.0.2
-=======
 version: 0.0.4
->>>>>>> 6bd9b19c
 author: Dart Team <misc@dartlang.org>
 description: A library for mocking classes using Mockito-like syntax
 homepage: http://www.dartlang.org
