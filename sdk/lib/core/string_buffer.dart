--- conflicted
+++ resolved
@@ -11,15 +11,6 @@
  */
 class StringBuffer implements StringSink {
 
-<<<<<<< HEAD
-  /// Creates the string buffer with an initial content.
-  external StringBuffer([Object content = ""]);
-
-  /// Returns the length of the buffer.
-  external int get length;
-
-  /// Returns whether the buffer is empty.
-=======
   /** Creates the string buffer with an initial content. */
   external StringBuffer([Object content = ""]);
 
@@ -30,7 +21,6 @@
   external int get length;
 
   /** Returns whether the buffer is empty. This is a constant-time operation. */
->>>>>>> 0f8df99a
   bool get isEmpty => length == 0;
 
   /**
