// Copyright (c) 2012, the Dart project authors.  Please see the AUTHORS file
// for details. All rights reserved. Use of this source code is governed by a
// BSD-style license that can be found in the LICENSE file.

part of dart.core;

/**
 * A parsed URI, such as a URL.
 *
 * **See also:**
 *
 * * [URIs][uris] in the [library tour][libtour]
 * * [RFC-3986](http://tools.ietf.org/html/rfc3986)
 *
 * [uris]: https://www.dartlang.org/docs/dart-up-and-running/ch03.html#uris
 * [libtour]: https://www.dartlang.org/docs/dart-up-and-running/contents/ch03.html
 */
class Uri {
  /**
   * The scheme component of the URI.
   *
   * Returns the empty string if there is no scheme component.
   *
   * A URI scheme is case insensitive.
   * The returned scheme is canonicalized to lowercase letters.
   */
  // We represent the missing scheme as an empty string.
  // A valid scheme cannot be empty.
  final String scheme;

  /**
   * The user-info part of the authority.
   *
   * Does not distinguish between an empty user-info and an absent one.
   * The value is always non-null.
   * Is considered absent if [_host] is `null`.
   */
  final String _userInfo;

  /**
   * The host name of the URI.
   *
   * Set to `null` if there is no authority in the URI.
   * The host name is the only mandatory part of an authority, so we use
   * it to mark whether an authority part was present or not.
   */
  final String _host;

  /**
   * The port number part of the authority.
   *
   * The port. Set to null if there is no port. Normalized to null if
   * the port is the default port for the scheme.
   */
  int _port;

  /**
   * The path of the URI.
   *
   * Always non-null.
   */
  String _path;

  // The query content, or null if there is no query.
  final String _query;

  // The fragment content, or null if there is no fragment.
  final String _fragment;

  /**
   * Cache the computed return value of [pathSegements].
   */
  List<String> _pathSegments;

  /**
   * Cache the computed return value of [queryParameters].
   */
  Map<String, String> _queryParameters;
  Map<String, List<String>> _queryParameterLists;

  /// Internal non-verifying constructor. Only call with validated arguments.
  Uri._internal(this.scheme,
                this._userInfo,
                this._host,
                this._port,
                this._path,
                this._query,
                this._fragment);

  /**
   * Creates a new URI from its components.
   *
   * Each component is set through a named argument. Any number of
   * components can be provided. The [path] and [query] components can be set
   * using either of two different named arguments.
   *
   * The scheme component is set through [scheme]. The scheme is
   * normalized to all lowercase letters. If the scheme is omitted or empty,
   * the URI will not have a scheme part.
   *
   * The user info part of the authority component is set through
   * [userInfo]. It defaults to the empty string, which will be omitted
   * from the string representation of the URI.
   *
   * The host part of the authority component is set through
   * [host]. The host can either be a hostname, an IPv4 address or an
   * IPv6 address, contained in '[' and ']'. If the host contains a
   * ':' character, the '[' and ']' are added if not already provided.
   * The host is normalized to all lowercase letters.
   *
   * The port part of the authority component is set through
   * [port].
   * If [port] is omitted or `null`, it implies the default port for
   * the URI's scheme, and is equivalent to passing that port explicitly.
   * The recognized schemes, and their default ports, are "http" (80) and
   * "https" (443). All other schemes are considered as having zero as the
   * default port.
   *
   * If any of `userInfo`, `host` or `port` are provided,
   * the URI has an autority according to [hasAuthority].
   *
   * The path component is set through either [path] or
   * [pathSegments].
   * When [path] is used, it should be a valid URI path,
   * but invalid characters, except the general delimiters ':/@[]?#',
   * will be escaped if necessary.
   * When [pathSegments] is used, each of the provided segments
   * is first percent-encoded and then joined using the forward slash
   * separator.
   *
   * The percent-encoding of the path segments encodes all
   * characters except for the unreserved characters and the following
   * list of characters: `!$&'()*+,;=:@`. If the other components
   * necessitate an absolute path, a leading slash `/` is prepended if
   * not already there.
   *
   * The query component is set through either [query] or [queryParameters].
   * When [query] is used, the provided string should be a valid URI query,
   * but invalid characters, other than general delimiters,
   * will be escaped if necessary.
   * When [queryParameters] is used the query is built from the
   * provided map. Each key and value in the map is percent-encoded
   * and joined using equal and ampersand characters.
   * A value in the map must be either a string, or an [Iterable] of strings,
   * where the latter corresponds to multiple values for the same key.
   *
   * The percent-encoding of the keys and values encodes all characters
   * except for the unreserved characters, and replaces spaces with `+`.
   * If `query` is the empty string, it is equivalent to omitting it.
   * To have an actual empty query part,
   * use an empty map for `queryParameters`.
   *
   * If both `query` and `queryParameters` are omitted or `null`,
   * the URI has no query part.
   *
   * The fragment component is set through [fragment].
   * It should be a valid URI fragment, but invalid characters other than
   * general delimiters, are escaped if necessary.
   * If `fragment` is omitted or `null`, the URI has no fragment part.
   */
  factory Uri({String scheme : "",
               String userInfo : "",
               String host,
               int port,
               String path,
               Iterable<String> pathSegments,
               String query,
               Map<String, dynamic/*String|Iterable<String>*/> queryParameters,
               String fragment}) {
    scheme = _makeScheme(scheme, 0, _stringOrNullLength(scheme));
    userInfo = _makeUserInfo(userInfo, 0, _stringOrNullLength(userInfo));
    host = _makeHost(host, 0, _stringOrNullLength(host), false);
    // Special case this constructor for backwards compatibility.
    if (query == "") query = null;
    query = _makeQuery(query, 0, _stringOrNullLength(query), queryParameters);
    fragment = _makeFragment(fragment, 0, _stringOrNullLength(fragment));
    port = _makePort(port, scheme);
    bool isFile = (scheme == "file");
    if (host == null &&
        (userInfo.isNotEmpty || port != null || isFile)) {
      host = "";
    }
    bool hasAuthority = (host != null);
    path = _makePath(path, 0, _stringOrNullLength(path), pathSegments,
                     scheme, hasAuthority);
    if (scheme.isEmpty && host == null && !path.startsWith('/')) {
      path = _normalizeRelativePath(path);
    } else {
      path = _removeDotSegments(path);
    }
    return new Uri._internal(scheme, userInfo, host, port,
                             path, query, fragment);
  }

  /**
   * Creates a new `http` URI from authority, path and query.
   *
   * Examples:
   *
   * ```
   * // http://example.org/path?q=dart.
   * new Uri.http("google.com", "/search", { "q" : "dart" });
   *
   * // http://user:pass@localhost:8080
   * new Uri.http("user:pass@localhost:8080", "");
   *
   * // http://example.org/a%20b
   * new Uri.http("example.org", "a b");
   *
   * // http://example.org/a%252F
   * new Uri.http("example.org", "/a%2F");
   * ```
   *
   * The `scheme` is always set to `http`.
   *
   * The `userInfo`, `host` and `port` components are set from the
   * [authority] argument. If `authority` is `null` or empty,
   * the created `Uri` has no authority, and isn't directly usable
   * as an HTTP URL, which must have a non-empty host.
   *
   * The `path` component is set from the [unencodedPath]
   * argument. The path passed must not be encoded as this constructor
   * encodes the path.
   *
   * The `query` component is set from the optional [queryParameters]
   * argument.
   */
  factory Uri.http(String authority,
                   String unencodedPath,
                   [Map<String, String> queryParameters]) {
    return _makeHttpUri("http", authority, unencodedPath, queryParameters);
  }

  /**
   * Creates a new `https` URI from authority, path and query.
   *
   * This constructor is the same as [Uri.http] except for the scheme
   * which is set to `https`.
   */
  factory Uri.https(String authority,
                    String unencodedPath,
                    [Map<String, String> queryParameters]) {
    return _makeHttpUri("https", authority, unencodedPath, queryParameters);
  }

  /**
   * Returns the authority component.
<<<<<<< HEAD
   *
   * The authority is formatted from the [userInfo], [host] and [port]
   * parts.
   *
   * Returns the empty string if there is no authority component.
   */
  String get authority {
    if (!hasAuthority) return "";
    var sb = new StringBuffer();
    _writeAuthority(sb);
    return sb.toString();
  }

  /**
   * Returns the user info part of the authority component.
   *
   * Returns the empty string if there is no user info in the
   * authority component.
   */
  String get userInfo => _userInfo;

  /**
   * Returns the host part of the authority component.
   *
   * Returns the empty string if there is no authority component and
   * hence no host.
   *
   * If the host is an IP version 6 address, the surrounding `[` and `]` is
   * removed.
   *
   * The host string is case-insensitive.
   * The returned host name is canonicalized to lower-case
   * with upper-case percent-escapes.
   */
  String get host {
    if (_host == null) return "";
    if (_host.startsWith('[')) {
      return _host.substring(1, _host.length - 1);
    }
    return _host;
  }

  /**
   * Returns the port part of the authority component.
   *
   * Returns the defualt port if there is no port number in the authority
   * component. That's 80 for http, 443 for https, and 0 for everything else.
   */
  int get port {
    if (_port == null) return _defaultPort(scheme);
    return _port;
  }

  // The default port for the scheme of this Uri..
  static int _defaultPort(String scheme) {
    if (scheme == "http") return 80;
    if (scheme == "https") return 443;
    return 0;
  }

  /**
   * Returns the path component.
   *
   * The returned path is encoded. To get direct access to the decoded
   * path use [pathSegments].
   *
   * Returns the empty string if there is no path component.
   */
  String get path => _path;

  /**
   * Returns the query component. The returned query is encoded. To get
   * direct access to the decoded query use [queryParameters].
   *
   * Returns the empty string if there is no query component.
   */
  String get query => (_query == null) ? "" : _query;

  /**
   * Returns the fragment identifier component.
   *
   * Returns the empty string if there is no fragment identifier
   * component.
   */
  String get fragment => (_fragment == null) ? "" : _fragment;

  /**
   * Creates a new `Uri` object by parsing a URI string.
   *
   * If [start] and [end] are provided, only the substring from `start`
   * to `end` is parsed as a URI.
=======
   *
   * The authority is formatted from the [userInfo], [host] and [port]
   * parts.
   *
   * Returns the empty string if there is no authority component.
   */
  String get authority {
    if (!hasAuthority) return "";
    var sb = new StringBuffer();
    _writeAuthority(sb);
    return sb.toString();
  }

  /**
   * Returns the user info part of the authority component.
   *
   * Returns the empty string if there is no user info in the
   * authority component.
   */
  String get userInfo => _userInfo;

  /**
   * Returns the host part of the authority component.
   *
   * Returns the empty string if there is no authority component and
   * hence no host.
   *
   * If the host is an IP version 6 address, the surrounding `[` and `]` is
   * removed.
   *
   * The host string is case-insensitive.
   * The returned host name is canonicalized to lower-case
   * with upper-case percent-escapes.
   */
  String get host {
    if (_host == null) return "";
    if (_host.startsWith('[')) {
      return _host.substring(1, _host.length - 1);
    }
    return _host;
  }

  /**
   * Returns the port part of the authority component.
   *
   * Returns the defualt port if there is no port number in the authority
   * component. That's 80 for http, 443 for https, and 0 for everything else.
   */
  int get port {
    if (_port == null) return _defaultPort(scheme);
    return _port;
  }

  // The default port for the scheme of this Uri..
  static int _defaultPort(String scheme) {
    if (scheme == "http") return 80;
    if (scheme == "https") return 443;
    return 0;
  }

  /**
   * Returns the path component.
   *
   * The returned path is encoded. To get direct access to the decoded
   * path use [pathSegments].
   *
   * Returns the empty string if there is no path component.
   */
  String get path => _path;

  /**
   * Returns the query component. The returned query is encoded. To get
   * direct access to the decoded query use [queryParameters].
   *
   * Returns the empty string if there is no query component.
   */
  String get query => (_query == null) ? "" : _query;

  /**
   * Returns the fragment identifier component.
   *
   * Returns the empty string if there is no fragment identifier
   * component.
   */
  String get fragment => (_fragment == null) ? "" : _fragment;

  /**
   * Creates a new `Uri` object by parsing a URI string.
   *
   * If [start] and [end] are provided, only the substring from `start`
   * to `end` is parsed as a URI.
   *
   * If the string is not valid as a URI or URI reference,
   * a [FormatException] is thrown.
   */
  static Uri parse(String uri, [int start = 0, int end]) {
    // This parsing will not validate percent-encoding, IPv6, etc.
    // When done splitting into parts, it will call, e.g., [_makeFragment]
    // to do the final parsing.
    //
    // Important parts of the RFC 3986 used here:
    // URI           = scheme ":" hier-part [ "?" query ] [ "#" fragment ]
    //
    // hier-part     = "//" authority path-abempty
    //               / path-absolute
    //               / path-rootless
    //               / path-empty
    //
    // URI-reference = URI / relative-ref
    //
    // absolute-URI  = scheme ":" hier-part [ "?" query ]
    //
    // relative-ref  = relative-part [ "?" query ] [ "#" fragment ]
    //
    // relative-part = "//" authority path-abempty
    //               / path-absolute
    //               / path-noscheme
    //               / path-empty
    //
    // scheme        = ALPHA *( ALPHA / DIGIT / "+" / "-" / "." )
    //
    // authority     = [ userinfo "@" ] host [ ":" port ]
    // userinfo      = *( unreserved / pct-encoded / sub-delims / ":" )
    // host          = IP-literal / IPv4address / reg-name
    // port          = *DIGIT
    // reg-name      = *( unreserved / pct-encoded / sub-delims )
    //
    // path          = path-abempty    ; begins with "/" or is empty
    //               / path-absolute   ; begins with "/" but not "//"
    //               / path-noscheme   ; begins with a non-colon segment
    //               / path-rootless   ; begins with a segment
    //               / path-empty      ; zero characters
    //
    // path-abempty  = *( "/" segment )
    // path-absolute = "/" [ segment-nz *( "/" segment ) ]
    // path-noscheme = segment-nz-nc *( "/" segment )
    // path-rootless = segment-nz *( "/" segment )
    // path-empty    = 0<pchar>
    //
    // segment       = *pchar
    // segment-nz    = 1*pchar
    // segment-nz-nc = 1*( unreserved / pct-encoded / sub-delims / "@" )
    //               ; non-zero-length segment without any colon ":"
    //
    // pchar         = unreserved / pct-encoded / sub-delims / ":" / "@"
    //
    // query         = *( pchar / "/" / "?" )
    //
    // fragment      = *( pchar / "/" / "?" )
    const int EOI = -1;

    String scheme = "";
    String userinfo = "";
    String host = null;
    int port = null;
    String path = null;
    String query = null;
    String fragment = null;
    if (end == null) end = uri.length;

    int index = start;
    int pathStart = start;
    // End of input-marker.
    int char = EOI;

    void parseAuth() {
      if (index == end) {
        char = EOI;
        return;
      }
      int authStart = index;
      int lastColon = -1;
      int lastAt = -1;
      char = uri.codeUnitAt(index);
      while (index < end) {
        char = uri.codeUnitAt(index);
        if (char == _SLASH || char == _QUESTION || char == _NUMBER_SIGN) {
          break;
        }
        if (char == _AT_SIGN) {
          lastAt = index;
          lastColon = -1;
        } else if (char == _COLON) {
          lastColon = index;
        } else if (char == _LEFT_BRACKET) {
          lastColon = -1;
          int endBracket = uri.indexOf(']', index + 1);
          if (endBracket == -1) {
            index = end;
            char = EOI;
            break;
          } else {
            index = endBracket;
          }
        }
        index++;
        char = EOI;
      }
      int hostStart = authStart;
      int hostEnd = index;
      if (lastAt >= 0) {
        userinfo = _makeUserInfo(uri, authStart, lastAt);
        hostStart = lastAt + 1;
      }
      if (lastColon >= 0) {
        int portNumber;
        if (lastColon + 1 < index) {
          portNumber = 0;
          for (int i = lastColon + 1; i < index; i++) {
            int digit = uri.codeUnitAt(i);
            if (_ZERO > digit || _NINE < digit) {
              _fail(uri, i, "Invalid port number");
            }
            portNumber = portNumber * 10 + (digit - _ZERO);
          }
        }
        port = _makePort(portNumber, scheme);
        hostEnd = lastColon;
      }
      host = _makeHost(uri, hostStart, hostEnd, true);
      if (index < end) {
        char = uri.codeUnitAt(index);
      }
    }

    // When reaching path parsing, the current character is known to not
    // be part of the path.
    const int NOT_IN_PATH = 0;
    // When reaching path parsing, the current character is part
    // of the a non-empty path.
    const int IN_PATH = 1;
    // When reaching authority parsing, authority is possible.
    // This is only true at start or right after scheme.
    const int ALLOW_AUTH = 2;

    // Current state.
    // Initialized to the default value that is used when exiting the
    // scheme loop by reaching the end of input.
    // All other breaks set their own state.
    int state = NOT_IN_PATH;
    int i = index;  // Temporary alias for index to avoid bug 19550 in dart2js.
    while (i < end) {
      char = uri.codeUnitAt(i);
      if (char == _QUESTION || char == _NUMBER_SIGN) {
        state = NOT_IN_PATH;
        break;
      }
      if (char == _SLASH) {
        state = (i == start) ? ALLOW_AUTH : IN_PATH;
        break;
      }
      if (char == _COLON) {
        if (i == start) _fail(uri, start, "Invalid empty scheme");
        scheme = _makeScheme(uri, start, i);
        i++;
        if (scheme == "data") {
          // This generates a URI that is (potentially) not path normalized.
          // Applying part normalization to a non-hierarchial URI isn't
          // meaningful.
          return UriData._parse(uri, i, null).uri;
        }
        pathStart = i;
        if (i == end) {
          char = EOI;
          state = NOT_IN_PATH;
        } else {
          char = uri.codeUnitAt(i);
          if (char == _QUESTION || char == _NUMBER_SIGN) {
            state = NOT_IN_PATH;
          } else if (char == _SLASH) {
            state = ALLOW_AUTH;
          } else {
            state = IN_PATH;
          }
        }
        break;
      }
      i++;
      char = EOI;
    }
    index = i;  // Remove alias when bug is fixed.

    if (state == ALLOW_AUTH) {
      assert(char == _SLASH);
      // Have seen one slash either at start or right after scheme.
      // If two slashes, it's an authority, otherwise it's just the path.
      index++;
      if (index == end) {
        char = EOI;
        state = NOT_IN_PATH;
      } else {
        char = uri.codeUnitAt(index);
        if (char == _SLASH) {
          index++;
          parseAuth();
          pathStart = index;
        }
        if (char == _QUESTION || char == _NUMBER_SIGN || char == EOI) {
          state = NOT_IN_PATH;
        } else {
          state = IN_PATH;
        }
      }
    }

    assert(state == IN_PATH || state == NOT_IN_PATH);
    if (state == IN_PATH) {
      // Characters from pathStart to index (inclusive) are known
      // to be part of the path.
      while (++index < end) {
        char = uri.codeUnitAt(index);
        if (char == _QUESTION || char == _NUMBER_SIGN) {
          break;
        }
        char = EOI;
      }
      state = NOT_IN_PATH;
    }

    assert(state == NOT_IN_PATH);
    bool hasAuthority = (host != null);
    path = _makePath(uri, pathStart, index, null, scheme, hasAuthority);

    if (char == _QUESTION) {
      int numberSignIndex = -1;
      for (int i = index + 1; i < end; i++) {
        if (uri.codeUnitAt(i) == _NUMBER_SIGN) {
          numberSignIndex = i;
          break;
        }
      }
      if (numberSignIndex < 0) {
        query = _makeQuery(uri, index + 1, end, null);
      } else {
        query = _makeQuery(uri, index + 1, numberSignIndex, null);
        fragment = _makeFragment(uri, numberSignIndex + 1, end);
      }
    } else if (char == _NUMBER_SIGN) {
      fragment = _makeFragment(uri, index + 1, end);
    }
    return new Uri._internal(scheme,
                             userinfo,
                             host,
                             port,
                             path,
                             query,
                             fragment);
  }

  // Report a parse failure.
  static void _fail(String uri, int index, String message) {
    throw new FormatException(message, uri, index);
  }

  static Uri _makeHttpUri(String scheme,
                          String authority,
                          String unencodedPath,
                          Map<String, String> queryParameters) {
    var userInfo = "";
    var host = null;
    var port = null;

    if (authority != null && authority.isNotEmpty) {
      var hostStart = 0;
      // Split off the user info.
      bool hasUserInfo = false;
      for (int i = 0; i < authority.length; i++) {
        if (authority.codeUnitAt(i) == _AT_SIGN) {
          hasUserInfo = true;
          userInfo = authority.substring(0, i);
          hostStart = i + 1;
          break;
        }
      }
      var hostEnd = hostStart;
      if (hostStart < authority.length &&
          authority.codeUnitAt(hostStart) == _LEFT_BRACKET) {
        // IPv6 host.
        for (; hostEnd < authority.length; hostEnd++) {
          if (authority.codeUnitAt(hostEnd) == _RIGHT_BRACKET) break;
        }
        if (hostEnd == authority.length) {
          throw new FormatException("Invalid IPv6 host entry.",
                                    authority, hostStart);
        }
        parseIPv6Address(authority, hostStart + 1, hostEnd);
        hostEnd++;  // Skip the closing bracket.
        if (hostEnd != authority.length &&
            authority.codeUnitAt(hostEnd) != _COLON) {
          throw new FormatException("Invalid end of authority",
                                    authority, hostEnd);
        }
      }
      // Split host and port.
      bool hasPort = false;
      for (; hostEnd < authority.length; hostEnd++) {
        if (authority.codeUnitAt(hostEnd) == _COLON) {
          var portString = authority.substring(hostEnd + 1);
          // We allow the empty port - falling back to initial value.
          if (portString.isNotEmpty) port = int.parse(portString);
          break;
        }
      }
      host = authority.substring(hostStart, hostEnd);
    }
    return new Uri(scheme: scheme,
                   userInfo: userInfo,
                   host: host,
                   port: port,
                   pathSegments: unencodedPath.split("/"),
                   queryParameters: queryParameters);
  }

  /**
   * Creates a new file URI from an absolute or relative file path.
   *
   * The file path is passed in [path].
   *
   * This path is interpreted using either Windows or non-Windows
   * semantics.
   *
   * With non-Windows semantics the slash ("/") is used to separate
   * path segments.
   *
   * With Windows semantics, backslash ("\\") and forward-slash ("/")
   * are used to separate path segments, except if the path starts
   * with "\\\\?\\" in which case, only backslash ("\\") separates path
   * segments.
   *
   * If the path starts with a path separator an absolute URI is
   * created. Otherwise a relative URI is created. One exception from
   * this rule is that when Windows semantics is used and the path
   * starts with a drive letter followed by a colon (":") and a
   * path separator then an absolute URI is created.
   *
   * The default for whether to use Windows or non-Windows semantics
   * determined from the platform Dart is running on. When running in
   * the standalone VM this is detected by the VM based on the
   * operating system. When running in a browser non-Windows semantics
   * is always used.
   *
   * To override the automatic detection of which semantics to use pass
   * a value for [windows]. Passing `true` will use Windows
   * semantics and passing `false` will use non-Windows semantics.
   *
   * Examples using non-Windows semantics:
   *
   * ```
   * // xxx/yyy
   * new Uri.file("xxx/yyy", windows: false);
   *
   * // xxx/yyy/
   * new Uri.file("xxx/yyy/", windows: false);
   *
   * // file:///xxx/yyy
   * new Uri.file("/xxx/yyy", windows: false);
   *
   * // file:///xxx/yyy/
   * new Uri.file("/xxx/yyy/", windows: false);
   *
   * // C:
   * new Uri.file("C:", windows: false);
   * ```
   *
   * Examples using Windows semantics:
   *
   * ```
   * // xxx/yyy
   * new Uri.file(r"xxx\yyy", windows: true);
   *
   * // xxx/yyy/
   * new Uri.file(r"xxx\yyy\", windows: true);
   *
   * file:///xxx/yyy
   * new Uri.file(r"\xxx\yyy", windows: true);
   *
   * file:///xxx/yyy/
   * new Uri.file(r"\xxx\yyy/", windows: true);
   *
   * // file:///C:/xxx/yyy
   * new Uri.file(r"C:\xxx\yyy", windows: true);
   *
   * // This throws an error. A path with a drive letter is not absolute.
   * new Uri.file(r"C:", windows: true);
   *
   * // This throws an error. A path with a drive letter is not absolute.
   * new Uri.file(r"C:xxx\yyy", windows: true);
   *
   * // file://server/share/file
   * new Uri.file(r"\\server\share\file", windows: true);
   * ```
   *
   * If the path passed is not a legal file path [ArgumentError] is thrown.
   */
  factory Uri.file(String path, {bool windows}) {
    windows = (windows == null) ? Uri._isWindows : windows;
    return windows ? _makeWindowsFileUrl(path, false)
                   : _makeFileUri(path, false);
  }

  /**
   * Like [Uri.file] except that a non-empty URI path ends in a slash.
   *
   * If [path] is not empty, and it doesn't end in a directory separator,
   * then a slash is added to the returned URI's path.
   * In all other cases, the result is the same as returned by `Uri.file`.
   */
  factory Uri.directory(String path, {bool windows}) {
    windows = (windows == null) ? Uri._isWindows : windows;
    return windows ? _makeWindowsFileUrl(path, true)
                   : _makeFileUri(path, true);
  }

  /**
   * Creates a `data:` URI containing the [content] string.
   *
   * Converts the content to a bytes using [encoding] or the charset specified
   * in [parameters] (defaulting to US-ASCII if not specified or unrecognized),
   * then encodes the bytes into the resulting data URI.
   *
   * Defaults to encoding using percent-encoding (any non-ASCII or non-URI-valid
   * bytes is replaced by a percent encoding). If [base64] is true, the bytes
   * are instead encoded using [BASE64].
   *
   * If [encoding] is not provided and [parameters] has a `charset` entry,
   * that name is looked up using [Encoding.getByName],
   * and if the lookup returns an encoding, that encoding is used to convert
   * [content] to bytes.
   * If providing both an [encoding] and a charset [parameter], they should
   * agree, otherwise decoding won't be able to use the charset parameter
   * to determine the encoding.
   *
   * If [mimeType] and/or [parameters] are supplied, they are added to the
   * created URI. If any of these contain characters that are not allowed
   * in the data URI, the character is percent-escaped. If the character is
   * non-ASCII, it is first UTF-8 encoded and then the bytes are percent
   * encoded. An omitted [mimeType] in a data URI means `text/plain`, just
   * as an omitted `charset` parameter defaults to meaning `US-ASCII`.
   *
   * To read the content back, use [UriData.contentAsString].
   */
  factory Uri.dataFromString(String content,
                             {String mimeType,
                              Encoding encoding,
                              Map<String, String> parameters,
                              bool base64: false}) {
    UriData data =  new UriData.fromString(content,
                                           mimeType: mimeType,
                                           encoding: encoding,
                                           parameters: parameters,
                                           base64: base64);
    return data.uri;
  }

  /**
   * Creates a `data:` URI containing an encoding of [bytes].
   *
   * Defaults to Base64 encoding the bytes, but if [percentEncoded]
   * is `true`, the bytes will instead be percent encoded (any non-ASCII
   * or non-valid-ASCII-character byte is replaced by a percent encoding).
   *
   * To read the bytes back, use [UriData.contentAsBytes].
   *
   * It defaults to having the mime-type `application/octet-stream`.
   * The [mimeType] and [parameters] are added to the created URI.
   * If any of these contain characters that are not allowed
   * in the data URI, the character is percent-escaped. If the character is
   * non-ASCII, it is first UTF-8 encoded and then the bytes are percent
   * encoded.
   */
  factory Uri.dataFromBytes(List<int> bytes,
                            {mimeType: "application/octet-stream",
                             Map<String, String> parameters,
                             percentEncoded: false}) {
    UriData data = new UriData.fromBytes(bytes,
                                         mimeType: mimeType,
                                         parameters: parameters,
                                         percentEncoded: percentEncoded);
    return data.uri;
  }

  /**
   * Returns the natural base URI for the current platform.
   *
   * When running in a browser this is the current URL (from
   * `window.location.href`).
>>>>>>> 9d5fd9d5
   *
   * When not running in a browser this is the file URI referencing
   * the current working directory.
   */
<<<<<<< HEAD
  static Uri parse(String uri, [int start = 0, int end]) {
    // This parsing will not validate percent-encoding, IPv6, etc.
    // When done splitting into parts, it will call, e.g., [_makeFragment]
    // to do the final parsing.
    //
    // Important parts of the RFC 3986 used here:
    // URI           = scheme ":" hier-part [ "?" query ] [ "#" fragment ]
    //
    // hier-part     = "//" authority path-abempty
    //               / path-absolute
    //               / path-rootless
    //               / path-empty
    //
    // URI-reference = URI / relative-ref
    //
    // absolute-URI  = scheme ":" hier-part [ "?" query ]
    //
    // relative-ref  = relative-part [ "?" query ] [ "#" fragment ]
    //
    // relative-part = "//" authority path-abempty
    //               / path-absolute
    //               / path-noscheme
    //               / path-empty
    //
    // scheme        = ALPHA *( ALPHA / DIGIT / "+" / "-" / "." )
    //
    // authority     = [ userinfo "@" ] host [ ":" port ]
    // userinfo      = *( unreserved / pct-encoded / sub-delims / ":" )
    // host          = IP-literal / IPv4address / reg-name
    // port          = *DIGIT
    // reg-name      = *( unreserved / pct-encoded / sub-delims )
    //
    // path          = path-abempty    ; begins with "/" or is empty
    //               / path-absolute   ; begins with "/" but not "//"
    //               / path-noscheme   ; begins with a non-colon segment
    //               / path-rootless   ; begins with a segment
    //               / path-empty      ; zero characters
    //
    // path-abempty  = *( "/" segment )
    // path-absolute = "/" [ segment-nz *( "/" segment ) ]
    // path-noscheme = segment-nz-nc *( "/" segment )
    // path-rootless = segment-nz *( "/" segment )
    // path-empty    = 0<pchar>
    //
    // segment       = *pchar
    // segment-nz    = 1*pchar
    // segment-nz-nc = 1*( unreserved / pct-encoded / sub-delims / "@" )
    //               ; non-zero-length segment without any colon ":"
    //
    // pchar         = unreserved / pct-encoded / sub-delims / ":" / "@"
    //
    // query         = *( pchar / "/" / "?" )
    //
    // fragment      = *( pchar / "/" / "?" )
    const int EOI = -1;

    String scheme = "";
    String userinfo = "";
    String host = null;
    int port = null;
    String path = null;
    String query = null;
    String fragment = null;
    if (end == null) end = uri.length;

    int index = start;
    int pathStart = start;
    // End of input-marker.
    int char = EOI;

    void parseAuth() {
      if (index == end) {
        char = EOI;
        return;
      }
      int authStart = index;
      int lastColon = -1;
      int lastAt = -1;
      char = uri.codeUnitAt(index);
      while (index < end) {
        char = uri.codeUnitAt(index);
        if (char == _SLASH || char == _QUESTION || char == _NUMBER_SIGN) {
          break;
        }
        if (char == _AT_SIGN) {
          lastAt = index;
          lastColon = -1;
        } else if (char == _COLON) {
          lastColon = index;
        } else if (char == _LEFT_BRACKET) {
          lastColon = -1;
          int endBracket = uri.indexOf(']', index + 1);
          if (endBracket == -1) {
            index = end;
            char = EOI;
            break;
          } else {
            index = endBracket;
          }
        }
        index++;
        char = EOI;
      }
      int hostStart = authStart;
      int hostEnd = index;
      if (lastAt >= 0) {
        userinfo = _makeUserInfo(uri, authStart, lastAt);
        hostStart = lastAt + 1;
      }
      if (lastColon >= 0) {
        int portNumber;
        if (lastColon + 1 < index) {
          portNumber = 0;
          for (int i = lastColon + 1; i < index; i++) {
            int digit = uri.codeUnitAt(i);
            if (_ZERO > digit || _NINE < digit) {
              _fail(uri, i, "Invalid port number");
            }
            portNumber = portNumber * 10 + (digit - _ZERO);
          }
        }
        port = _makePort(portNumber, scheme);
        hostEnd = lastColon;
      }
      host = _makeHost(uri, hostStart, hostEnd, true);
      if (index < end) {
        char = uri.codeUnitAt(index);
      }
    }

    // When reaching path parsing, the current character is known to not
    // be part of the path.
    const int NOT_IN_PATH = 0;
    // When reaching path parsing, the current character is part
    // of the a non-empty path.
    const int IN_PATH = 1;
    // When reaching authority parsing, authority is possible.
    // This is only true at start or right after scheme.
    const int ALLOW_AUTH = 2;

    // Current state.
    // Initialized to the default value that is used when exiting the
    // scheme loop by reaching the end of input.
    // All other breaks set their own state.
    int state = NOT_IN_PATH;
    int i = index;  // Temporary alias for index to avoid bug 19550 in dart2js.
    while (i < end) {
      char = uri.codeUnitAt(i);
      if (char == _QUESTION || char == _NUMBER_SIGN) {
        state = NOT_IN_PATH;
        break;
      }
      if (char == _SLASH) {
        state = (i == start) ? ALLOW_AUTH : IN_PATH;
        break;
      }
      if (char == _COLON) {
        if (i == start) _fail(uri, start, "Invalid empty scheme");
        scheme = _makeScheme(uri, start, i);
        i++;
        if (scheme == "data") {
          // This generates a URI that is (potentially) not path normalized.
          // Applying part normalization to a non-hierarchial URI isn't
          // meaningful.
          return UriData._parse(uri, i, null).uri;
        }
        pathStart = i;
        if (i == end) {
          char = EOI;
          state = NOT_IN_PATH;
        } else {
          char = uri.codeUnitAt(i);
          if (char == _QUESTION || char == _NUMBER_SIGN) {
            state = NOT_IN_PATH;
          } else if (char == _SLASH) {
            state = ALLOW_AUTH;
          } else {
            state = IN_PATH;
          }
        }
        break;
      }
      i++;
      char = EOI;
    }
    index = i;  // Remove alias when bug is fixed.

    if (state == ALLOW_AUTH) {
      assert(char == _SLASH);
      // Have seen one slash either at start or right after scheme.
      // If two slashes, it's an authority, otherwise it's just the path.
      index++;
      if (index == end) {
        char = EOI;
        state = NOT_IN_PATH;
      } else {
        char = uri.codeUnitAt(index);
        if (char == _SLASH) {
          index++;
          parseAuth();
          pathStart = index;
        }
        if (char == _QUESTION || char == _NUMBER_SIGN || char == EOI) {
          state = NOT_IN_PATH;
        } else {
          state = IN_PATH;
        }
      }
    }

    assert(state == IN_PATH || state == NOT_IN_PATH);
    if (state == IN_PATH) {
      // Characters from pathStart to index (inclusive) are known
      // to be part of the path.
      while (++index < end) {
        char = uri.codeUnitAt(index);
        if (char == _QUESTION || char == _NUMBER_SIGN) {
          break;
        }
        char = EOI;
      }
      state = NOT_IN_PATH;
    }

    assert(state == NOT_IN_PATH);
    bool hasAuthority = (host != null);
    path = _makePath(uri, pathStart, index, null, scheme, hasAuthority);

    if (char == _QUESTION) {
      int numberSignIndex = -1;
      for (int i = index + 1; i < end; i++) {
        if (uri.codeUnitAt(i) == _NUMBER_SIGN) {
          numberSignIndex = i;
          break;
        }
      }
      if (numberSignIndex < 0) {
        query = _makeQuery(uri, index + 1, end, null);
      } else {
        query = _makeQuery(uri, index + 1, numberSignIndex, null);
        fragment = _makeFragment(uri, numberSignIndex + 1, end);
      }
    } else if (char == _NUMBER_SIGN) {
      fragment = _makeFragment(uri, index + 1, end);
    }
    return new Uri._internal(scheme,
                             userinfo,
                             host,
                             port,
                             path,
                             query,
                             fragment);
  }

  // Report a parse failure.
  static void _fail(String uri, int index, String message) {
    throw new FormatException(message, uri, index);
=======
  external static Uri get base;

  external static bool get _isWindows;

  static _checkNonWindowsPathReservedCharacters(List<String> segments,
                                                bool argumentError) {
    segments.forEach((segment) {
      if (segment.contains("/")) {
        if (argumentError) {
          throw new ArgumentError("Illegal path character $segment");
        } else {
          throw new UnsupportedError("Illegal path character $segment");
        }
      }
    });
  }

  static _checkWindowsPathReservedCharacters(List<String> segments,
                                             bool argumentError,
                                             [int firstSegment = 0]) {
    for (var segment in segments.skip(firstSegment)) {
      if (segment.contains(new RegExp(r'["*/:<>?\\|]'))) {
        if (argumentError) {
          throw new ArgumentError("Illegal character in path");
        } else {
          throw new UnsupportedError("Illegal character in path");
        }
      }
    }
  }

  static _checkWindowsDriveLetter(int charCode, bool argumentError) {
    if ((_UPPER_CASE_A <= charCode && charCode <= _UPPER_CASE_Z) ||
        (_LOWER_CASE_A <= charCode && charCode <= _LOWER_CASE_Z)) {
      return;
    }
    if (argumentError) {
      throw new ArgumentError("Illegal drive letter " +
                              new String.fromCharCode(charCode));
    } else {
      throw new UnsupportedError("Illegal drive letter " +
                              new String.fromCharCode(charCode));
    }
  }

  static _makeFileUri(String path, bool slashTerminated) {
    const String sep = "/";
    var segments = path.split(sep);
    if (slashTerminated &&
        segments.isNotEmpty &&
        segments.last.isNotEmpty) {
      segments.add("");  // Extra separator at end.
    }
    if (path.startsWith(sep)) {
      // Absolute file:// URI.
      return new Uri(scheme: "file", pathSegments: segments);
    } else {
      // Relative URI.
      return new Uri(pathSegments: segments);
    }
  }

  static _makeWindowsFileUrl(String path, bool slashTerminated) {
    if (path.startsWith(r"\\?\")) {
      if (path.startsWith(r"UNC\", 4)) {
        path = path.replaceRange(0, 7, r'\');
      } else {
        path = path.substring(4);
        if (path.length < 3 ||
            path.codeUnitAt(1) != _COLON ||
            path.codeUnitAt(2) != _BACKSLASH) {
          throw new ArgumentError(
              r"Windows paths with \\?\ prefix must be absolute");
        }
      }
    } else {
      path = path.replaceAll("/", r'\');
    }
    const String sep = r'\';
    if (path.length > 1 && path.codeUnitAt(1) == _COLON) {
      _checkWindowsDriveLetter(path.codeUnitAt(0), true);
      if (path.length == 2 || path.codeUnitAt(2) != _BACKSLASH) {
        throw new ArgumentError(
            "Windows paths with drive letter must be absolute");
      }
      // Absolute file://C:/ URI.
      var pathSegments = path.split(sep);
      if (slashTerminated &&
          pathSegments.last.isNotEmpty) {
        pathSegments.add("");  // Extra separator at end.
      }
      _checkWindowsPathReservedCharacters(pathSegments, true, 1);
      return new Uri(scheme: "file", pathSegments: pathSegments);
    }

    if (path.startsWith(sep)) {
      if (path.startsWith(sep, 1)) {
        // Absolute file:// URI with host.
        int pathStart = path.indexOf(r'\', 2);
        String hostPart =
            (pathStart < 0) ? path.substring(2) : path.substring(2, pathStart);
        String pathPart =
            (pathStart < 0) ? "" : path.substring(pathStart + 1);
        var pathSegments = pathPart.split(sep);
        _checkWindowsPathReservedCharacters(pathSegments, true);
        if (slashTerminated &&
            pathSegments.last.isNotEmpty) {
          pathSegments.add("");  // Extra separator at end.
        }
        return new Uri(
            scheme: "file", host: hostPart, pathSegments: pathSegments);
      } else {
        // Absolute file:// URI.
        var pathSegments = path.split(sep);
        if (slashTerminated &&
            pathSegments.last.isNotEmpty) {
          pathSegments.add("");  // Extra separator at end.
        }
        _checkWindowsPathReservedCharacters(pathSegments, true);
        return new Uri(scheme: "file", pathSegments: pathSegments);
      }
    } else {
      // Relative URI.
      var pathSegments = path.split(sep);
      _checkWindowsPathReservedCharacters(pathSegments, true);
      if (slashTerminated &&
          pathSegments.isNotEmpty &&
          pathSegments.last.isNotEmpty) {
        pathSegments.add("");  // Extra separator at end.
      }
      return new Uri(pathSegments: pathSegments);
    }
  }

  /**
   * Returns a new `Uri` based on this one, but with some parts replaced.
   *
   * This method takes the same parameters as the [new Uri] constructor,
   * and they have the same meaning.
   *
   * At most one of [path] and [pathSegments] must be provided.
   * Likewise, at most one of [query] and [queryParameters] must be provided.
   *
   * Each part that is not provided will default to the corresponding
   * value from this `Uri` instead.
   *
   * This method is different from [Uri.resolve] which overrides in a
   * hierarchial manner,
   * and can instead replace each part of a `Uri` individually.
   *
   * Example:
   *
   *     Uri uri1 = Uri.parse("a://b@c:4/d/e?f#g");
   *     Uri uri2 = uri1.replace(scheme: "A", path: "D/E/E", fragment: "G");
   *     print(uri2);  // prints "A://b@c:4/D/E/E/?f#G"
   *
   * This method acts similarly to using the `new Uri` constructor with
   * some of the arguments taken from this `Uri` . Example:
   *
   *     Uri uri3 = new Uri(
   *         scheme: "A",
   *         userInfo: uri1.userInfo,
   *         host: uri1.host,
   *         port: uri1.port,
   *         path: "D/E/E",
   *         query: uri1.query,
   *         fragment: "G");
   *     print(uri3);  // prints "A://b@c:4/D/E/E/?f#G"
   *     print(uri2 == uri3);  // prints true.
   *
   * Using this method can be seen as a shorthand for the `Uri` constructor
   * call above, but may also be slightly faster because the parts taken
   * from this `Uri` need not be checked for validity again.
   */
  Uri replace({String scheme,
               String userInfo,
               String host,
               int port,
               String path,
               Iterable<String> pathSegments,
               String query,
               Map<String, dynamic/*String|Iterable<String>*/> queryParameters,
               String fragment}) {
    // Set to true if the scheme has (potentially) changed.
    // In that case, the default port may also have changed and we need
    // to check even the existing port.
    bool schemeChanged = false;
    if (scheme != null) {
      scheme = _makeScheme(scheme, 0, scheme.length);
      schemeChanged = true;
    } else {
      scheme = this.scheme;
    }
    bool isFile = (scheme == "file");
    if (userInfo != null) {
      userInfo = _makeUserInfo(userInfo, 0, userInfo.length);
    } else {
      userInfo = this._userInfo;
    }
    if (port != null) {
      port = _makePort(port, scheme);
    } else {
      port = this._port;
      if (schemeChanged) {
        // The default port might have changed.
        port = _makePort(port, scheme);
      }
    }
    if (host != null) {
      host = _makeHost(host, 0, host.length, false);
    } else if (this.hasAuthority) {
      host = this._host;
    } else if (userInfo.isNotEmpty || port != null || isFile) {
      host = "";
    }

    bool hasAuthority = host != null;
    if (path != null || pathSegments != null) {
      path = _makePath(path, 0, _stringOrNullLength(path), pathSegments,
                       scheme, hasAuthority);
    } else {
      path = this._path;
      if ((isFile || (hasAuthority && !path.isEmpty)) &&
          !path.startsWith('/')) {
        path = "/" + path;
      }
    }

    if (query != null || queryParameters != null) {
      query = _makeQuery(query, 0, _stringOrNullLength(query), queryParameters);
    } else {
      query = this._query;
    }

    if (fragment != null) {
      fragment = _makeFragment(fragment, 0, fragment.length);
    } else {
      fragment = this._fragment;
    }

    return new Uri._internal(
        scheme, userInfo, host, port, path, query, fragment);
  }

  /**
   * Returns a `Uri` that differs from this only in not having a fragment.
   *
   * If this `Uri` does not have a fragment, it is itself returned.
   */
  Uri removeFragment() {
    if (!this.hasFragment) return this;
    return new Uri._internal(scheme, _userInfo, _host, _port,
                             _path, _query, null);
  }

  /**
   * Returns the URI path split into its segments. Each of the segments in the
   * returned list have been decoded. If the path is empty the empty list will
   * be returned. A leading slash `/` does not affect the segments returned.
   *
   * The returned list is unmodifiable and will throw [UnsupportedError] on any
   * calls that would mutate it.
   */
  List<String> get pathSegments {
    var result = _pathSegments;
    if (result != null) return result;

    var pathToSplit = path;
    if (pathToSplit.isNotEmpty && pathToSplit.codeUnitAt(0) == _SLASH) {
      pathToSplit = pathToSplit.substring(1);
    }
    result = (pathToSplit == "")
        ? const<String>[]
        : new List<String>.unmodifiable(
              pathToSplit.split("/").map(Uri.decodeComponent));
    _pathSegments = result;
    return result;
  }

  /**
   * Returns the URI query split into a map according to the rules
   * specified for FORM post in the [HTML 4.01 specification section
   * 17.13.4](http://www.w3.org/TR/REC-html40/interact/forms.html#h-17.13.4 "HTML 4.01 section 17.13.4").
   * Each key and value in the returned map has been decoded.
   * If there is no query the empty map is returned.
   *
   * Keys in the query string that have no value are mapped to the
   * empty string.
   * If a key occurs more than once in the query string, it is mapped to
   * an arbitrary choice of possible value.
   * The [queryParametersAll] getter can provide a map
   * that maps keys to all of their values.
   *
   * The returned map is unmodifiable.
   */
  Map<String, String> get queryParameters {
    if (_queryParameters == null) {
      _queryParameters =
          new UnmodifiableMapView<String, String>(splitQueryString(query));
    }
    return _queryParameters;
  }

  /**
   * Returns the URI query split into a map according to the rules
   * specified for FORM post in the [HTML 4.01 specification section
   * 17.13.4](http://www.w3.org/TR/REC-html40/interact/forms.html#h-17.13.4 "HTML 4.01 section 17.13.4").
   * Each key and value in the returned map has been decoded. If there is no
   * query the empty map is returned.
   *
   * Keys are mapped to lists of their values. If a key occurs only once,
   * its value is a singleton list. If a key occurs with no value, the
   * empty string is used as the value for that occurrence.
   *
   * The returned map and the lists it contains are unmodifiable.
   */
  Map<String, List<String>> get queryParametersAll {
    if (_queryParameterLists == null) {
      Map queryParameterLists = _splitQueryStringAll(query);
      for (var key in queryParameterLists.keys) {
        queryParameterLists[key] =
            new List<String>.unmodifiable(queryParameterLists[key]);
      }
      _queryParameterLists =
          new Map<String, List<String>>.unmodifiable(queryParameterLists);
    }
    return _queryParameterLists;
  }

  /**
   * Returns a URI where the path has been normalized.
   *
   * A normalized path does not contain `.` segments or non-leading `..`
   * segments.
   * Only a relative path with no scheme or authority may contain
   * leading `..` segments,
   * a path that starts with `/` will also drop any leading `..` segments.
   *
   * This uses the same normalization strategy as `new Uri().resolve(this)`.
   *
   * Does not change any part of the URI except the path.
   *
   * The default implementation of `Uri` always normalizes paths, so calling
   * this function has no effect.
   */
  Uri normalizePath() {
    String path = _normalizePath(_path, scheme, hasAuthority);
    if (identical(path, _path)) return this;
    return this.replace(path: path);
  }

  static int _makePort(int port, String scheme) {
    // Perform scheme specific normalization.
    if (port != null && port == _defaultPort(scheme)) return null;
    return port;
  }

  /**
   * Check and normalize a host name.
   *
   * If the host name starts and ends with '[' and ']', it is considered an
   * IPv6 address. If [strictIPv6] is false, the address is also considered
   * an IPv6 address if it contains any ':' character.
   *
   * If it is not an IPv6 address, it is case- and escape-normalized.
   * This escapes all characters not valid in a reg-name,
   * and converts all non-escape upper-case letters to lower-case.
   */
  static String _makeHost(String host, int start, int end, bool strictIPv6) {
    // TODO(lrn): Should we normalize IPv6 addresses according to RFC 5952?
    if (host == null) return null;
    if (start == end) return "";
    // Host is an IPv6 address if it starts with '[' or contains a colon.
    if (host.codeUnitAt(start) == _LEFT_BRACKET) {
      if (host.codeUnitAt(end - 1) != _RIGHT_BRACKET) {
        _fail(host, start, 'Missing end `]` to match `[` in host');
      }
      parseIPv6Address(host, start + 1, end - 1);
      // RFC 5952 requires hex digits to be lower case.
      return host.substring(start, end).toLowerCase();
    }
    if (!strictIPv6) {
      // TODO(lrn): skip if too short to be a valid IPv6 address?
      for (int i = start; i < end; i++) {
        if (host.codeUnitAt(i) == _COLON) {
          parseIPv6Address(host, start, end);
          return '[$host]';
        }
      }
    }
    return _normalizeRegName(host, start, end);
  }

  static bool _isRegNameChar(int char) {
    return char < 127 && (_regNameTable[char >> 4] & (1 << (char & 0xf))) != 0;
  }

  /**
   * Validates and does case- and percent-encoding normalization.
   *
   * The [host] must be an RFC3986 "reg-name". It is converted
   * to lower case, and percent escapes are converted to either
   * lower case unreserved characters or upper case escapes.
   */
  static String _normalizeRegName(String host, int start, int end) {
    StringBuffer buffer;
    int sectionStart = start;
    int index = start;
    // Whether all characters between sectionStart and index are normalized,
    bool isNormalized = true;

    while (index < end) {
      int char = host.codeUnitAt(index);
      if (char == _PERCENT) {
        // The _regNameTable contains "%", so we check that first.
        String replacement = _normalizeEscape(host, index, true);
        if (replacement == null && isNormalized) {
          index += 3;
          continue;
        }
        if (buffer == null) buffer = new StringBuffer();
        String slice = host.substring(sectionStart, index);
        if (!isNormalized) slice = slice.toLowerCase();
        buffer.write(slice);
        int sourceLength = 3;
        if (replacement == null) {
          replacement = host.substring(index, index + 3);
        } else if (replacement == "%") {
          replacement = "%25";
          sourceLength = 1;
        }
        buffer.write(replacement);
        index += sourceLength;
        sectionStart = index;
        isNormalized = true;
      } else if (_isRegNameChar(char)) {
        if (isNormalized && _UPPER_CASE_A <= char && _UPPER_CASE_Z >= char) {
          // Put initial slice in buffer and continue in non-normalized mode
          if (buffer == null) buffer = new StringBuffer();
          if (sectionStart < index) {
            buffer.write(host.substring(sectionStart, index));
            sectionStart = index;
          }
          isNormalized = false;
        }
        index++;
      } else if (_isGeneralDelimiter(char)) {
        _fail(host, index, "Invalid character");
      } else {
        int sourceLength = 1;
        if ((char & 0xFC00) == 0xD800 && (index + 1) < end) {
          int tail = host.codeUnitAt(index + 1);
          if ((tail & 0xFC00) == 0xDC00) {
            char = 0x10000 | ((char & 0x3ff) << 10) | (tail & 0x3ff);
            sourceLength = 2;
          }
        }
        if (buffer == null) buffer = new StringBuffer();
        String slice = host.substring(sectionStart, index);
        if (!isNormalized) slice = slice.toLowerCase();
        buffer.write(slice);
        buffer.write(_escapeChar(char));
        index += sourceLength;
        sectionStart = index;
      }
    }
    if (buffer == null) return host.substring(start, end);
    if (sectionStart < end) {
      String slice = host.substring(sectionStart, end);
      if (!isNormalized) slice = slice.toLowerCase();
      buffer.write(slice);
    }
    return buffer.toString();
  }

  /**
   * Validates scheme characters and does case-normalization.
   *
   * Schemes are converted to lower case. They cannot contain escapes.
   */
  static String _makeScheme(String scheme, int start, int end) {
    if (start == end) return "";
    final int firstCodeUnit = scheme.codeUnitAt(start);
    if (!_isAlphabeticCharacter(firstCodeUnit)) {
      _fail(scheme, start, "Scheme not starting with alphabetic character");
    }
    bool containsUpperCase = false;
    for (int i = start; i < end; i++) {
      final int codeUnit = scheme.codeUnitAt(i);
      if (!_isSchemeCharacter(codeUnit)) {
        _fail(scheme, i, "Illegal scheme character");
      }
      if (_UPPER_CASE_A <= codeUnit && codeUnit <= _UPPER_CASE_Z) {
        containsUpperCase = true;
      }
    }
    scheme = scheme.substring(start, end);
    if (containsUpperCase) scheme = scheme.toLowerCase();
    return scheme;
  }

  static String _makeUserInfo(String userInfo, int start, int end) {
    if (userInfo == null) return "";
    return _normalize(userInfo, start, end, _userinfoTable);
  }

  static String _makePath(String path, int start, int end,
                          Iterable<String> pathSegments,
                          String scheme,
                          bool hasAuthority) {
    bool isFile = (scheme == "file");
    bool ensureLeadingSlash = isFile || hasAuthority;
    if (path == null && pathSegments == null) return isFile ? "/" : "";
    if (path != null && pathSegments != null) {
      throw new ArgumentError('Both path and pathSegments specified');
    }
    var result;
    if (path != null) {
      result = _normalize(path, start, end, _pathCharOrSlashTable);
    } else {
      result = pathSegments.map((s) =>
          _uriEncode(_pathCharTable, s, UTF8, false)).join("/");
    }
    if (result.isEmpty) {
      if (isFile) return "/";
    } else if (ensureLeadingSlash && !result.startsWith('/')) {
      result = "/" + result;
    }
    result = _normalizePath(result, scheme, hasAuthority);
    return result;
  }

  /// Performs path normalization (remove dot segments) on a path.
  ///
  /// If the URI has neither scheme nor authority, it's considered a
  /// "pure path" and normalization won't remove leading ".." segments.
  /// Otherwise it follows the RFC 3986 "remove dot segments" algorithm.
  static String _normalizePath(String path, String scheme, bool hasAuthority) {
    if (scheme.isEmpty && !hasAuthority && !path.startsWith('/')) {
      return _normalizeRelativePath(path);
    }
    return _removeDotSegments(path);
  }

  static String _makeQuery(
      String query, int start, int end,
      Map<String, dynamic/*String|Iterable<String>*/> queryParameters) {
    if (query == null && queryParameters == null) return null;
    if (query != null && queryParameters != null) {
      throw new ArgumentError('Both query and queryParameters specified');
    }
    if (query != null) return _normalize(query, start, end, _queryCharTable);

    var result = new StringBuffer();
    var separator = "";

    void writeParameter(String key, String value) {
      result.write(separator);
      separator = "&";
      result.write(Uri.encodeQueryComponent(key));
      if (value != null && value.isNotEmpty) {
        result.write("=");
        result.write(Uri.encodeQueryComponent(value));
      }
    }

    queryParameters.forEach((key, value) {
      if (value == null || value is String) {
        writeParameter(key, value);
      } else {
        Iterable values = value;
        for (String value in values) {
          writeParameter(key, value);
        }
      }
    });
    return result.toString();
  }

  static String _makeFragment(String fragment, int start, int end) {
    if (fragment == null) return null;
    return _normalize(fragment, start, end, _queryCharTable);
>>>>>>> 9d5fd9d5
  }

  static int _stringOrNullLength(String s) => (s == null) ? 0 : s.length;

<<<<<<< HEAD
    if (authority != null && authority.isNotEmpty) {
      var hostStart = 0;
      // Split off the user info.
      bool hasUserInfo = false;
      for (int i = 0; i < authority.length; i++) {
        if (authority.codeUnitAt(i) == _AT_SIGN) {
          hasUserInfo = true;
          userInfo = authority.substring(0, i);
          hostStart = i + 1;
          break;
        }
      }
      var hostEnd = hostStart;
      if (hostStart < authority.length &&
          authority.codeUnitAt(hostStart) == _LEFT_BRACKET) {
        // IPv6 host.
        for (; hostEnd < authority.length; hostEnd++) {
          if (authority.codeUnitAt(hostEnd) == _RIGHT_BRACKET) break;
        }
        if (hostEnd == authority.length) {
          throw new FormatException("Invalid IPv6 host entry.",
                                    authority, hostStart);
        }
        parseIPv6Address(authority, hostStart + 1, hostEnd);
        hostEnd++;  // Skip the closing bracket.
        if (hostEnd != authority.length &&
            authority.codeUnitAt(hostEnd) != _COLON) {
          throw new FormatException("Invalid end of authority",
                                    authority, hostEnd);
        }
      }
      // Split host and port.
      bool hasPort = false;
      for (; hostEnd < authority.length; hostEnd++) {
        if (authority.codeUnitAt(hostEnd) == _COLON) {
          var portString = authority.substring(hostEnd + 1);
          // We allow the empty port - falling back to initial value.
          if (portString.isNotEmpty) port = int.parse(portString);
          break;
        }
=======
  /**
   * Performs RFC 3986 Percent-Encoding Normalization.
   *
   * Returns a replacement string that should be replace the original escape.
   * Returns null if no replacement is necessary because the escape is
   * not for an unreserved character and is already non-lower-case.
   *
   * Returns "%" if the escape is invalid (not two valid hex digits following
   * the percent sign). The calling code should replace the percent
   * sign with "%25", but leave the following two characters unmodified.
   *
   * If [lowerCase] is true, a single character returned is always lower case,
   */
  static String _normalizeEscape(String source, int index, bool lowerCase) {
    assert(source.codeUnitAt(index) == _PERCENT);
    if (index + 2 >= source.length) {
      return "%";  // Marks the escape as invalid.
    }
    int firstDigit = source.codeUnitAt(index + 1);
    int secondDigit = source.codeUnitAt(index + 2);
    int firstDigitValue = _parseHexDigit(firstDigit);
    int secondDigitValue = _parseHexDigit(secondDigit);
    if (firstDigitValue < 0 || secondDigitValue < 0) {
      return "%";  // Marks the escape as invalid.
    }
    int value = firstDigitValue * 16 + secondDigitValue;
    if (_isUnreservedChar(value)) {
      if (lowerCase && _UPPER_CASE_A <= value && _UPPER_CASE_Z >= value) {
        value |= 0x20;
>>>>>>> 9d5fd9d5
      }
      return new String.fromCharCode(value);
    }
<<<<<<< HEAD
    return new Uri(scheme: scheme,
                   userInfo: userInfo,
                   host: host,
                   port: port,
                   pathSegments: unencodedPath.split("/"),
                   queryParameters: queryParameters);
  }

  /**
   * Creates a new file URI from an absolute or relative file path.
   *
   * The file path is passed in [path].
   *
   * This path is interpreted using either Windows or non-Windows
   * semantics.
   *
   * With non-Windows semantics the slash ("/") is used to separate
   * path segments.
   *
   * With Windows semantics, backslash ("\") and forward-slash ("/")
   * are used to separate path segments, except if the path starts
   * with "\\?\" in which case, only backslash ("\") separates path
   * segments.
   *
   * If the path starts with a path separator an absolute URI is
   * created. Otherwise a relative URI is created. One exception from
   * this rule is that when Windows semantics is used and the path
   * starts with a drive letter followed by a colon (":") and a
   * path separator then an absolute URI is created.
   *
   * The default for whether to use Windows or non-Windows semantics
   * determined from the platform Dart is running on. When running in
   * the standalone VM this is detected by the VM based on the
   * operating system. When running in a browser non-Windows semantics
   * is always used.
   *
   * To override the automatic detection of which semantics to use pass
   * a value for [windows]. Passing `true` will use Windows
   * semantics and passing `false` will use non-Windows semantics.
   *
   * Examples using non-Windows semantics:
   *
   * ```
   * // xxx/yyy
   * new Uri.file("xxx/yyy", windows: false);
   *
   * // xxx/yyy/
   * new Uri.file("xxx/yyy/", windows: false);
   *
   * // file:///xxx/yyy
   * new Uri.file("/xxx/yyy", windows: false);
   *
   * // file:///xxx/yyy/
   * new Uri.file("/xxx/yyy/", windows: false);
   *
   * // C:
   * new Uri.file("C:", windows: false);
   * ```
   *
   * Examples using Windows semantics:
   *
   * ```
   * // xxx/yyy
   * new Uri.file(r"xxx\yyy", windows: true);
   *
   * // xxx/yyy/
   * new Uri.file(r"xxx\yyy\", windows: true);
   *
   * file:///xxx/yyy
   * new Uri.file(r"\xxx\yyy", windows: true);
   *
   * file:///xxx/yyy/
   * new Uri.file(r"\xxx\yyy/", windows: true);
   *
   * // file:///C:/xxx/yyy
   * new Uri.file(r"C:\xxx\yyy", windows: true);
   *
   * // This throws an error. A path with a drive letter is not absolute.
   * new Uri.file(r"C:", windows: true);
   *
   * // This throws an error. A path with a drive letter is not absolute.
   * new Uri.file(r"C:xxx\yyy", windows: true);
   *
   * // file://server/share/file
   * new Uri.file(r"\\server\share\file", windows: true);
   * ```
   *
   * If the path passed is not a legal file path [ArgumentError] is thrown.
   */
  factory Uri.file(String path, {bool windows}) {
    windows = (windows == null) ? Uri._isWindows : windows;
    return windows ? _makeWindowsFileUrl(path, false)
                   : _makeFileUri(path, false);
  }

  /**
   * Like [Uri.file] except that a non-empty URI path ends in a slash.
   *
   * If [path] is not empty, and it doesn't end in a directory separator,
   * then a slash is added to the returned URI's path.
   * In all other cases, the result is the same as returned by `Uri.file`.
   */
  factory Uri.directory(String path, {bool windows}) {
    windows = (windows == null) ? Uri._isWindows : windows;
    return windows ? _makeWindowsFileUrl(path, true)
                   : _makeFileUri(path, true);
  }

  /**
   * Creates a `data:` URI containing the [content] string.
   *
   * Converts the content to a bytes using [encoding] or the charset specified
   * in [parameters] (defaulting to US-ASCII if not specified or unrecognized),
   * then encodes the bytes into the resulting data URI.
   *
   * Defaults to encoding using percent-encoding (any non-ASCII or non-URI-valid
   * bytes is replaced by a percent encoding). If [base64] is true, the bytes
   * are instead encoded using [BASE64].
   *
   * If [encoding] is not provided and [parameters] has a `charset` entry,
   * that name is looked up using [Encoding.getByName],
   * and if the lookup returns an encoding, that encoding is used to convert
   * [content] to bytes.
   * If providing both an [encoding] and a charset [parameter], they should
   * agree, otherwise decoding won't be able to use the charset parameter
   * to determine the encoding.
   *
   * If [mimeType] and/or [parameters] are supplied, they are added to the
   * created URI. If any of these contain characters that are not allowed
   * in the data URI, the character is percent-escaped. If the character is
   * non-ASCII, it is first UTF-8 encoded and then the bytes are percent
   * encoded. An omitted [mimeType] in a data URI means `text/plain`, just
   * as an omitted `charset` parameter defaults to meaning `US-ASCII`.
   *
   * To read the content back, use [UriData.contentAsString].
   */
  factory Uri.dataFromString(String content,
                             {String mimeType,
                              Encoding encoding,
                              Map<String, String> parameters,
                              bool base64: false}) {
    UriData data =  new UriData.fromString(content,
                                           mimeType: mimeType,
                                           encoding: encoding,
                                           parameters: parameters,
                                           base64: base64);
    return data.uri;
  }

  /**
   * Creates a `data:` URI containing an encoding of [bytes].
   *
   * Defaults to Base64 encoding the bytes, but if [percentEncoded]
   * is `true`, the bytes will instead be percent encoded (any non-ASCII
   * or non-valid-ASCII-character byte is replaced by a percent encoding).
   *
   * To read the bytes back, use [UriData.contentAsBytes].
   *
   * It defaults to having the mime-type `application/octet-stream`.
   * The [mimeType] and [parameters] are added to the created URI.
   * If any of these contain characters that are not allowed
   * in the data URI, the character is percent-escaped. If the character is
   * non-ASCII, it is first UTF-8 encoded and then the bytes are percent
   * encoded.
   */
  factory Uri.dataFromBytes(List<int> bytes,
                            {mimeType: "application/octet-stream",
                             Map<String, String> parameters,
                             percentEncoded: false}) {
    UriData data = new UriData.fromBytes(bytes,
                                         mimeType: mimeType,
                                         parameters: parameters,
                                         percentEncoded: percentEncoded);
    return data.uri;
  }

  /**
   * Returns the natural base URI for the current platform.
   *
   * When running in a browser this is the current URL (from
   * `window.location.href`).
   *
   * When not running in a browser this is the file URI referencing
   * the current working directory.
   */
  external static Uri get base;

  external static bool get _isWindows;

  static _checkNonWindowsPathReservedCharacters(List<String> segments,
                                                bool argumentError) {
    segments.forEach((segment) {
      if (segment.contains("/")) {
        if (argumentError) {
          throw new ArgumentError("Illegal path character $segment");
        } else {
          throw new UnsupportedError("Illegal path character $segment");
=======
    if (firstDigit >= _LOWER_CASE_A || secondDigit >= _LOWER_CASE_A) {
      // Either digit is lower case.
      return source.substring(index, index + 3).toUpperCase();
    }
    // Escape is retained, and is already non-lower case, so return null to
    // represent "no replacement necessary".
    return null;
  }

  // Converts a UTF-16 code-unit to its value as a hex digit.
  // Returns -1 for non-hex digits.
  static int _parseHexDigit(int char) {
    int digit = char ^ Uri._ZERO;
    if (digit <= 9) return digit;
    int lowerCase = char | 0x20;
    if (Uri._LOWER_CASE_A <= lowerCase && lowerCase <= _LOWER_CASE_F) {
      return lowerCase - (_LOWER_CASE_A - 10);
    }
    return -1;
  }

  static String _escapeChar(int char) {
    assert(char <= 0x10ffff);  // It's a valid unicode code point.
    List<int> codeUnits;
    if (char < 0x80) {
      // ASCII, a single percent encoded sequence.
      codeUnits = new List(3);
      codeUnits[0] = _PERCENT;
      codeUnits[1] = _hexDigits.codeUnitAt(char >> 4);
      codeUnits[2] = _hexDigits.codeUnitAt(char & 0xf);
    } else {
      // Do UTF-8 encoding of character, then percent encode bytes.
      int flag = 0xc0;  // The high-bit markers on the first byte of UTF-8.
      int encodedBytes = 2;
      if (char > 0x7ff) {
        flag = 0xe0;
        encodedBytes = 3;
        if (char > 0xffff) {
          encodedBytes = 4;
          flag = 0xf0;
>>>>>>> 9d5fd9d5
        }
      }
      codeUnits = new List(3 * encodedBytes);
      int index = 0;
      while (--encodedBytes >= 0) {
        int byte = ((char >> (6 * encodedBytes)) & 0x3f) | flag;
        codeUnits[index] = _PERCENT;
        codeUnits[index + 1] = _hexDigits.codeUnitAt(byte >> 4);
        codeUnits[index + 2] = _hexDigits.codeUnitAt(byte & 0xf);
        index += 3;
        flag = 0x80;  // Following bytes have only high bit set.
      }
    }
    return new String.fromCharCodes(codeUnits);
  }

  /**
   * Runs through component checking that each character is valid and
   * normalize percent escapes.
   *
   * Uses [charTable] to check if a non-`%` character is allowed.
   * Each `%` character must be followed by two hex digits.
   * If the hex-digits are lower case letters, they are converted to
   * upper case.
   */
  static String _normalize(String component, int start, int end,
                           List<int> charTable) {
    StringBuffer buffer;
    int sectionStart = start;
    int index = start;
    // Loop while characters are valid and escapes correct and upper-case.
    while (index < end) {
      int char = component.codeUnitAt(index);
      if (char < 127 && (charTable[char >> 4] & (1 << (char & 0x0f))) != 0) {
        index++;
      } else {
        String replacement;
        int sourceLength;
        if (char == _PERCENT) {
          replacement = _normalizeEscape(component, index, false);
          // Returns null if we should keep the existing escape.
          if (replacement == null) {
            index += 3;
            continue;
          }
          // Returns "%" if we should escape the existing percent.
          if ("%" == replacement) {
            replacement = "%25";
            sourceLength = 1;
          } else {
            sourceLength = 3;
          }
        } else if (_isGeneralDelimiter(char)) {
          _fail(component, index, "Invalid character");
        } else {
          sourceLength = 1;
          if ((char & 0xFC00) == 0xD800) {
            // Possible lead surrogate.
            if (index + 1 < end) {
              int tail = component.codeUnitAt(index + 1);
              if ((tail & 0xFC00) == 0xDC00) {
                // Tail surrogat.
                sourceLength = 2;
                char = 0x10000 | ((char & 0x3ff) << 10) | (tail & 0x3ff);
              }
            }
          }
          replacement = _escapeChar(char);
        }
        if (buffer == null) buffer = new StringBuffer();
        buffer.write(component.substring(sectionStart, index));
        buffer.write(replacement);
        index += sourceLength;
        sectionStart = index;
      }
    }
    if (buffer == null) {
      // Makes no copy if start == 0 and end == component.length.
      return component.substring(start, end);
    }
    if (sectionStart < end) {
      buffer.write(component.substring(sectionStart, end));
    }
    return buffer.toString();
  }

  static bool _isSchemeCharacter(int ch) {
    return ch < 128 && ((_schemeTable[ch >> 4] & (1 << (ch & 0x0f))) != 0);
  }

  static bool _isGeneralDelimiter(int ch) {
    return ch <= _RIGHT_BRACKET &&
        ((_genDelimitersTable[ch >> 4] & (1 << (ch & 0x0f))) != 0);
  }

  /**
   * Returns whether the URI is absolute.
   */
  bool get isAbsolute => scheme != "" && fragment == "";

  String _mergePaths(String base, String reference) {
    // Optimize for the case: absolute base, reference beginning with "../".
    int backCount = 0;
    int refStart = 0;
    // Count number of "../" at beginning of reference.
    while (reference.startsWith("../", refStart)) {
      refStart += 3;
      backCount++;
    }

    // Drop last segment - everything after last '/' of base.
    int baseEnd = base.lastIndexOf('/');
    // Drop extra segments for each leading "../" of reference.
    while (baseEnd > 0 && backCount > 0) {
      int newEnd = base.lastIndexOf('/', baseEnd - 1);
      if (newEnd < 0) {
        break;
      }
      int delta = baseEnd - newEnd;
      // If we see a "." or ".." segment in base, stop here and let
      // _removeDotSegments handle it.
      if ((delta == 2 || delta == 3) &&
          base.codeUnitAt(newEnd + 1) == _DOT &&
          (delta == 2 || base.codeUnitAt(newEnd + 2) == _DOT)) {
        break;
      }
      baseEnd = newEnd;
      backCount--;
    }
<<<<<<< HEAD
  }

  /**
   * Returns a new `Uri` based on this one, but with some parts replaced.
   *
   * This method takes the same parameters as the [new Uri] constructor,
   * and they have the same meaning.
   *
   * At most one of [path] and [pathSegments] must be provided.
   * Likewise, at most one of [query] and [queryParameters] must be provided.
   *
   * Each part that is not provided will default to the corresponding
   * value from this `Uri` instead.
   *
   * This method is different from [Uri.resolve] which overrides in a
   * hierarchial manner,
   * and can instead replace each part of a `Uri` individually.
   *
   * Example:
   *
   *     Uri uri1 = Uri.parse("a://b@c:4/d/e?f#g");
   *     Uri uri2 = uri1.replace(scheme: "A", path: "D/E/E", fragment: "G");
   *     print(uri2);  // prints "A://b@c:4/D/E/E/?f#G"
   *
   * This method acts similarly to using the `new Uri` constructor with
   * some of the arguments taken from this `Uri` . Example:
   *
   *     Uri uri3 = new Uri(
   *         scheme: "A",
   *         userInfo: uri1.userInfo,
   *         host: uri1.host,
   *         port: uri1.port,
   *         path: "D/E/E",
   *         query: uri1.query,
   *         fragment: "G");
   *     print(uri3);  // prints "A://b@c:4/D/E/E/?f#G"
   *     print(uri2 == uri3);  // prints true.
   *
   * Using this method can be seen as a shorthand for the `Uri` constructor
   * call above, but may also be slightly faster because the parts taken
   * from this `Uri` need not be checked for validity again.
   */
  Uri replace({String scheme,
               String userInfo,
               String host,
               int port,
               String path,
               Iterable<String> pathSegments,
               String query,
               Map<String, dynamic/*String|Iterable<String>*/> queryParameters,
               String fragment}) {
    // Set to true if the scheme has (potentially) changed.
    // In that case, the default port may also have changed and we need
    // to check even the existing port.
    bool schemeChanged = false;
    if (scheme != null) {
      scheme = _makeScheme(scheme, 0, scheme.length);
      schemeChanged = true;
    } else {
      scheme = this.scheme;
    }
    bool isFile = (scheme == "file");
    if (userInfo != null) {
      userInfo = _makeUserInfo(userInfo, 0, userInfo.length);
    } else {
      userInfo = this._userInfo;
    }
    if (port != null) {
      port = _makePort(port, scheme);
    } else {
      port = this._port;
      if (schemeChanged) {
        // The default port might have changed.
        port = _makePort(port, scheme);
      }
    }
    if (host != null) {
      host = _makeHost(host, 0, host.length, false);
    } else if (this.hasAuthority) {
      host = this._host;
    } else if (userInfo.isNotEmpty || port != null || isFile) {
      host = "";
    }

    bool hasAuthority = host != null;
    if (path != null || pathSegments != null) {
      path = _makePath(path, 0, _stringOrNullLength(path), pathSegments,
                       scheme, hasAuthority);
    } else {
      path = this._path;
      if ((isFile || (hasAuthority && !path.isEmpty)) &&
          !path.startsWith('/')) {
        path = "/" + path;
      }
    }

    if (query != null || queryParameters != null) {
      query = _makeQuery(query, 0, _stringOrNullLength(query), queryParameters);
    } else {
      query = this._query;
    }

    if (fragment != null) {
      fragment = _makeFragment(fragment, 0, fragment.length);
    } else {
      fragment = this._fragment;
    }

    return new Uri._internal(
        scheme, userInfo, host, port, path, query, fragment);
  }

  /**
   * Returns a `Uri` that differs from this only in not having a fragment.
   *
   * If this `Uri` does not have a fragment, it is itself returned.
   */
  Uri removeFragment() {
    if (!this.hasFragment) return this;
    return new Uri._internal(scheme, _userInfo, _host, _port,
                             _path, _query, null);
  }

  /**
   * Returns the URI path split into its segments. Each of the segments in the
   * returned list have been decoded. If the path is empty the empty list will
   * be returned. A leading slash `/` does not affect the segments returned.
   *
   * The returned list is unmodifiable and will throw [UnsupportedError] on any
   * calls that would mutate it.
   */
  List<String> get pathSegments {
    var result = _pathSegments;
    if (result != null) return result;

    var pathToSplit = path;
    if (pathToSplit.isNotEmpty && pathToSplit.codeUnitAt(0) == _SLASH) {
      pathToSplit = pathToSplit.substring(1);
    }
    result = (pathToSplit == "")
        ? const<String>[]
        : new List<String>.unmodifiable(
              pathToSplit.split("/").map(Uri.decodeComponent));
    _pathSegments = result;
    return result;
  }

  /**
   * Returns the URI query split into a map according to the rules
   * specified for FORM post in the [HTML 4.01 specification section
   * 17.13.4](http://www.w3.org/TR/REC-html40/interact/forms.html#h-17.13.4 "HTML 4.01 section 17.13.4").
   * Each key and value in the returned map has been decoded.
   * If there is no query the empty map is returned.
   *
   * Keys in the query string that have no value are mapped to the
   * empty string.
   * If a key occurs more than once in the query string, it is mapped to
   * an arbitrary choice of possible value.
   * The [queryParametersAll] getter can provide a map
   * that maps keys to all of their values.
   *
   * The returned map is unmodifiable.
   */
  Map<String, String> get queryParameters {
    if (_queryParameters == null) {
      _queryParameters =
          new UnmodifiableMapView<String, String>(splitQueryString(query));
    }
    return _queryParameters;
  }

  /**
   * Returns the URI query split into a map according to the rules
   * specified for FORM post in the [HTML 4.01 specification section
   * 17.13.4](http://www.w3.org/TR/REC-html40/interact/forms.html#h-17.13.4 "HTML 4.01 section 17.13.4").
   * Each key and value in the returned map has been decoded. If there is no
   * query the empty map is returned.
   *
   * Keys are mapped to lists of their values. If a key occurs only once,
   * its value is a singleton list. If a key occurs with no value, the
   * empty string is used as the value for that occurrence.
   *
   * The returned map and the lists it contains are unmodifiable.
   */
  Map<String, List<String>> get queryParametersAll {
    if (_queryParameterLists == null) {
      Map queryParameterLists = _splitQueryStringAll(query);
      for (var key in queryParameterLists.keys) {
        queryParameterLists[key] =
            new List<String>.unmodifiable(queryParameterLists[key]);
      }
      _queryParameterLists =
          new Map<String, List<String>>.unmodifiable(queryParameterLists);
    }
    return _queryParameterLists;
  }

  /**
   * Returns a URI where the path has been normalized.
   *
   * A normalized path does not contain `.` segments or non-leading `..`
   * segments.
   * Only a relative path with no scheme or authority may contain
   * leading `..` segments,
   * a path that starts with `/` will also drop any leading `..` segments.
   *
   * This uses the same normalization strategy as `new Uri().resolve(this)`.
   *
   * Does not change any part of the URI except the path.
   *
   * The default implementation of `Uri` always normalizes paths, so calling
   * this function has no effect.
   */
  Uri normalizePath() {
    String path = _normalizePath(_path, scheme, hasAuthority);
    if (identical(path, _path)) return this;
    return this.replace(path: path);
  }

  static int _makePort(int port, String scheme) {
    // Perform scheme specific normalization.
    if (port != null && port == _defaultPort(scheme)) return null;
    return port;
  }

  /**
   * Check and normalize a host name.
   *
   * If the host name starts and ends with '[' and ']', it is considered an
   * IPv6 address. If [strictIPv6] is false, the address is also considered
   * an IPv6 address if it contains any ':' character.
   *
   * If it is not an IPv6 address, it is case- and escape-normalized.
   * This escapes all characters not valid in a reg-name,
   * and converts all non-escape upper-case letters to lower-case.
   */
  static String _makeHost(String host, int start, int end, bool strictIPv6) {
    // TODO(lrn): Should we normalize IPv6 addresses according to RFC 5952?
    if (host == null) return null;
    if (start == end) return "";
    // Host is an IPv6 address if it starts with '[' or contains a colon.
    if (host.codeUnitAt(start) == _LEFT_BRACKET) {
      if (host.codeUnitAt(end - 1) != _RIGHT_BRACKET) {
        _fail(host, start, 'Missing end `]` to match `[` in host');
      }
      parseIPv6Address(host, start + 1, end - 1);
      // RFC 5952 requires hex digits to be lower case.
      return host.substring(start, end).toLowerCase();
    }
    if (!strictIPv6) {
      // TODO(lrn): skip if too short to be a valid IPv6 address?
      for (int i = start; i < end; i++) {
        if (host.codeUnitAt(i) == _COLON) {
          parseIPv6Address(host, start, end);
          return '[$host]';
        }
      }
    }
    return _normalizeRegName(host, start, end);
  }

  static bool _isRegNameChar(int char) {
    return char < 127 && (_regNameTable[char >> 4] & (1 << (char & 0xf))) != 0;
  }

  /**
   * Validates and does case- and percent-encoding normalization.
   *
   * The [host] must be an RFC3986 "reg-name". It is converted
   * to lower case, and percent escapes are converted to either
   * lower case unreserved characters or upper case escapes.
   */
  static String _normalizeRegName(String host, int start, int end) {
    StringBuffer buffer;
    int sectionStart = start;
    int index = start;
    // Whether all characters between sectionStart and index are normalized,
    bool isNormalized = true;

    while (index < end) {
      int char = host.codeUnitAt(index);
      if (char == _PERCENT) {
        // The _regNameTable contains "%", so we check that first.
        String replacement = _normalizeEscape(host, index, true);
        if (replacement == null && isNormalized) {
          index += 3;
          continue;
        }
        if (buffer == null) buffer = new StringBuffer();
        String slice = host.substring(sectionStart, index);
        if (!isNormalized) slice = slice.toLowerCase();
        buffer.write(slice);
        int sourceLength = 3;
        if (replacement == null) {
          replacement = host.substring(index, index + 3);
        } else if (replacement == "%") {
          replacement = "%25";
          sourceLength = 1;
        }
        buffer.write(replacement);
        index += sourceLength;
        sectionStart = index;
        isNormalized = true;
      } else if (_isRegNameChar(char)) {
        if (isNormalized && _UPPER_CASE_A <= char && _UPPER_CASE_Z >= char) {
          // Put initial slice in buffer and continue in non-normalized mode
          if (buffer == null) buffer = new StringBuffer();
          if (sectionStart < index) {
            buffer.write(host.substring(sectionStart, index));
            sectionStart = index;
          }
          isNormalized = false;
        }
        index++;
      } else if (_isGeneralDelimiter(char)) {
        _fail(host, index, "Invalid character");
      } else {
        int sourceLength = 1;
        if ((char & 0xFC00) == 0xD800 && (index + 1) < end) {
          int tail = host.codeUnitAt(index + 1);
          if ((tail & 0xFC00) == 0xDC00) {
            char = 0x10000 | ((char & 0x3ff) << 10) | (tail & 0x3ff);
            sourceLength = 2;
          }
        }
        if (buffer == null) buffer = new StringBuffer();
        String slice = host.substring(sectionStart, index);
        if (!isNormalized) slice = slice.toLowerCase();
        buffer.write(slice);
        buffer.write(_escapeChar(char));
        index += sourceLength;
        sectionStart = index;
      }
    }
    if (buffer == null) return host.substring(start, end);
    if (sectionStart < end) {
      String slice = host.substring(sectionStart, end);
      if (!isNormalized) slice = slice.toLowerCase();
      buffer.write(slice);
    }
    return buffer.toString();
  }

  /**
   * Validates scheme characters and does case-normalization.
   *
   * Schemes are converted to lower case. They cannot contain escapes.
   */
  static String _makeScheme(String scheme, int start, int end) {
    if (start == end) return "";
    final int firstCodeUnit = scheme.codeUnitAt(start);
    if (!_isAlphabeticCharacter(firstCodeUnit)) {
      _fail(scheme, start, "Scheme not starting with alphabetic character");
    }
    bool containsUpperCase = false;
    for (int i = start; i < end; i++) {
      final int codeUnit = scheme.codeUnitAt(i);
      if (!_isSchemeCharacter(codeUnit)) {
        _fail(scheme, i, "Illegal scheme character");
      }
      if (_UPPER_CASE_A <= codeUnit && codeUnit <= _UPPER_CASE_Z) {
        containsUpperCase = true;
      }
    }
    scheme = scheme.substring(start, end);
    if (containsUpperCase) scheme = scheme.toLowerCase();
    return scheme;
  }

  static String _makeUserInfo(String userInfo, int start, int end) {
    if (userInfo == null) return "";
    return _normalize(userInfo, start, end, _userinfoTable);
  }

  static String _makePath(String path, int start, int end,
                          Iterable<String> pathSegments,
                          String scheme,
                          bool hasAuthority) {
    bool isFile = (scheme == "file");
    bool ensureLeadingSlash = isFile || hasAuthority;
    if (path == null && pathSegments == null) return isFile ? "/" : "";
    if (path != null && pathSegments != null) {
      throw new ArgumentError('Both path and pathSegments specified');
    }
    var result;
    if (path != null) {
      result = _normalize(path, start, end, _pathCharOrSlashTable);
    } else {
      result = pathSegments.map((s) =>
          _uriEncode(_pathCharTable, s, UTF8, false)).join("/");
    }
    if (result.isEmpty) {
      if (isFile) return "/";
    } else if (ensureLeadingSlash && !result.startsWith('/')) {
      result = "/" + result;
    }
    result = _normalizePath(result, scheme, hasAuthority);
    return result;
  }

  /// Performs path normalization (remove dot segments) on a path.
  ///
  /// If the URI has neither scheme nor authority, it's considered a
  /// "pure path" and normalization won't remove leading ".." segments.
  /// Otherwise it follows the RFC 3986 "remove dot segments" algorithm.
  static String _normalizePath(String path, String scheme, bool hasAuthority) {
    if (scheme.isEmpty && !hasAuthority && !path.startsWith('/')) {
      return _normalizeRelativePath(path);
    }
    return _removeDotSegments(path);
  }

  static String _makeQuery(
      String query, int start, int end,
      Map<String, dynamic/*String|Iterable<String>*/> queryParameters) {
    if (query == null && queryParameters == null) return null;
    if (query != null && queryParameters != null) {
      throw new ArgumentError('Both query and queryParameters specified');
    }
    if (query != null) return _normalize(query, start, end, _queryCharTable);

    var result = new StringBuffer();
    var separator = "";

    void writeParameter(String key, String value) {
      result.write(separator);
      separator = "&";
      result.write(Uri.encodeQueryComponent(key));
      if (value != null && value.isNotEmpty) {
        result.write("=");
        result.write(Uri.encodeQueryComponent(value));
      }
    }

    queryParameters.forEach((key, value) {
      if (value == null || value is String) {
        writeParameter(key, value);
      } else {
        Iterable values = value;
        for (String value in values) {
          writeParameter(key, value);
        }
      }
    });
    return result.toString();
  }

  static String _makeFragment(String fragment, int start, int end) {
    if (fragment == null) return null;
    return _normalize(fragment, start, end, _queryCharTable);
  }

  static int _stringOrNullLength(String s) => (s == null) ? 0 : s.length;

  /**
   * Performs RFC 3986 Percent-Encoding Normalization.
   *
   * Returns a replacement string that should be replace the original escape.
   * Returns null if no replacement is necessary because the escape is
   * not for an unreserved character and is already non-lower-case.
   *
   * Returns "%" if the escape is invalid (not two valid hex digits following
   * the percent sign). The calling code should replace the percent
   * sign with "%25", but leave the following two characters unmodified.
   *
   * If [lowerCase] is true, a single character returned is always lower case,
   */
  static String _normalizeEscape(String source, int index, bool lowerCase) {
    assert(source.codeUnitAt(index) == _PERCENT);
    if (index + 2 >= source.length) {
      return "%";  // Marks the escape as invalid.
    }
    int firstDigit = source.codeUnitAt(index + 1);
    int secondDigit = source.codeUnitAt(index + 2);
    int firstDigitValue = _parseHexDigit(firstDigit);
    int secondDigitValue = _parseHexDigit(secondDigit);
    if (firstDigitValue < 0 || secondDigitValue < 0) {
      return "%";  // Marks the escape as invalid.
    }
    int value = firstDigitValue * 16 + secondDigitValue;
    if (_isUnreservedChar(value)) {
      if (lowerCase && _UPPER_CASE_A <= value && _UPPER_CASE_Z >= value) {
        value |= 0x20;
      }
      return new String.fromCharCode(value);
    }
    if (firstDigit >= _LOWER_CASE_A || secondDigit >= _LOWER_CASE_A) {
      // Either digit is lower case.
      return source.substring(index, index + 3).toUpperCase();
    }
    // Escape is retained, and is already non-lower case, so return null to
    // represent "no replacement necessary".
    return null;
  }

  // Converts a UTF-16 code-unit to its value as a hex digit.
  // Returns -1 for non-hex digits.
  static int _parseHexDigit(int char) {
    int digit = char ^ Uri._ZERO;
    if (digit <= 9) return digit;
    int lowerCase = char | 0x20;
    if (Uri._LOWER_CASE_A <= lowerCase && lowerCase <= _LOWER_CASE_F) {
      return lowerCase - (_LOWER_CASE_A - 10);
    }
    return -1;
  }

  static String _escapeChar(int char) {
    assert(char <= 0x10ffff);  // It's a valid unicode code point.
    List<int> codeUnits;
    if (char < 0x80) {
      // ASCII, a single percent encoded sequence.
      codeUnits = new List(3);
      codeUnits[0] = _PERCENT;
      codeUnits[1] = _hexDigits.codeUnitAt(char >> 4);
      codeUnits[2] = _hexDigits.codeUnitAt(char & 0xf);
    } else {
      // Do UTF-8 encoding of character, then percent encode bytes.
      int flag = 0xc0;  // The high-bit markers on the first byte of UTF-8.
      int encodedBytes = 2;
      if (char > 0x7ff) {
        flag = 0xe0;
        encodedBytes = 3;
        if (char > 0xffff) {
          encodedBytes = 4;
          flag = 0xf0;
        }
      }
      codeUnits = new List(3 * encodedBytes);
      int index = 0;
      while (--encodedBytes >= 0) {
        int byte = ((char >> (6 * encodedBytes)) & 0x3f) | flag;
        codeUnits[index] = _PERCENT;
        codeUnits[index + 1] = _hexDigits.codeUnitAt(byte >> 4);
        codeUnits[index + 2] = _hexDigits.codeUnitAt(byte & 0xf);
        index += 3;
        flag = 0x80;  // Following bytes have only high bit set.
      }
    }
    return new String.fromCharCodes(codeUnits);
  }

  /**
   * Runs through component checking that each character is valid and
   * normalize percent escapes.
   *
   * Uses [charTable] to check if a non-`%` character is allowed.
   * Each `%` character must be followed by two hex digits.
   * If the hex-digits are lower case letters, they are converted to
   * upper case.
   */
  static String _normalize(String component, int start, int end,
                           List<int> charTable) {
    StringBuffer buffer;
    int sectionStart = start;
    int index = start;
    // Loop while characters are valid and escapes correct and upper-case.
    while (index < end) {
      int char = component.codeUnitAt(index);
      if (char < 127 && (charTable[char >> 4] & (1 << (char & 0x0f))) != 0) {
        index++;
      } else {
        String replacement;
        int sourceLength;
        if (char == _PERCENT) {
          replacement = _normalizeEscape(component, index, false);
          // Returns null if we should keep the existing escape.
          if (replacement == null) {
            index += 3;
            continue;
          }
          // Returns "%" if we should escape the existing percent.
          if ("%" == replacement) {
            replacement = "%25";
            sourceLength = 1;
          } else {
            sourceLength = 3;
          }
        } else if (_isGeneralDelimiter(char)) {
          _fail(component, index, "Invalid character");
        } else {
          sourceLength = 1;
          if ((char & 0xFC00) == 0xD800) {
            // Possible lead surrogate.
            if (index + 1 < end) {
              int tail = component.codeUnitAt(index + 1);
              if ((tail & 0xFC00) == 0xDC00) {
                // Tail surrogat.
                sourceLength = 2;
                char = 0x10000 | ((char & 0x3ff) << 10) | (tail & 0x3ff);
              }
            }
          }
          replacement = _escapeChar(char);
        }
        if (buffer == null) buffer = new StringBuffer();
        buffer.write(component.substring(sectionStart, index));
        buffer.write(replacement);
        index += sourceLength;
        sectionStart = index;
      }
    }
    if (buffer == null) {
      // Makes no copy if start == 0 and end == component.length.
      return component.substring(start, end);
    }
    if (sectionStart < end) {
      buffer.write(component.substring(sectionStart, end));
    }
    return buffer.toString();
  }

  static bool _isSchemeCharacter(int ch) {
    return ch < 128 && ((_schemeTable[ch >> 4] & (1 << (ch & 0x0f))) != 0);
  }

  static bool _isGeneralDelimiter(int ch) {
    return ch <= _RIGHT_BRACKET &&
        ((_genDelimitersTable[ch >> 4] & (1 << (ch & 0x0f))) != 0);
  }

  /**
   * Returns whether the URI is absolute.
   */
  bool get isAbsolute => scheme != "" && fragment == "";

  String _mergePaths(String base, String reference) {
    // Optimize for the case: absolute base, reference beginning with "../".
    int backCount = 0;
    int refStart = 0;
    // Count number of "../" at beginning of reference.
    while (reference.startsWith("../", refStart)) {
      refStart += 3;
      backCount++;
    }

    // Drop last segment - everything after last '/' of base.
    int baseEnd = base.lastIndexOf('/');
    // Drop extra segments for each leading "../" of reference.
    while (baseEnd > 0 && backCount > 0) {
      int newEnd = base.lastIndexOf('/', baseEnd - 1);
      if (newEnd < 0) {
        break;
      }
      int delta = baseEnd - newEnd;
      // If we see a "." or ".." segment in base, stop here and let
      // _removeDotSegments handle it.
      if ((delta == 2 || delta == 3) &&
          base.codeUnitAt(newEnd + 1) == _DOT &&
          (delta == 2 || base.codeUnitAt(newEnd + 2) == _DOT)) {
        break;
      }
      baseEnd = newEnd;
      backCount--;
    }
=======
>>>>>>> 9d5fd9d5
    return base.replaceRange(baseEnd + 1, null,
                             reference.substring(refStart - 3 * backCount));
  }

  /// Make a guess at whether a path contains a `..` or `.` segment.
  ///
  /// This is a primitive test that can cause false positives.
  /// It's only used to avoid a more expensive operation in the case where
  /// it's not necessary.
  static bool _mayContainDotSegments(String path) {
    if (path.startsWith('.')) return true;
    int index = path.indexOf("/.");
    return index != -1;
  }

  /// Removes '.' and '..' segments from a path.
  ///
  /// Follows the RFC 2986 "remove dot segments" algorithm.
  /// This algorithm is only used on paths of URIs with a scheme,
  /// and it treats the path as if it is absolute (leading '..' are removed).
  static String _removeDotSegments(String path) {
    if (!_mayContainDotSegments(path)) return path;
    assert(path.isNotEmpty);  // An empty path would not have dot segments.
    List<String> output = [];
    bool appendSlash = false;
    for (String segment in path.split("/")) {
      appendSlash = false;
      if (segment == "..") {
        if (output.isNotEmpty) {
          output.removeLast();
          if (output.isEmpty) {
            output.add("");
          }
        }
        appendSlash = true;
      } else if ("." == segment) {
        appendSlash = true;
      } else {
        output.add(segment);
      }
    }
    if (appendSlash) output.add("");
    return output.join("/");
  }

  /// Removes all `.` segments and any non-leading `..` segments.
  ///
  /// Removing the ".." from a "bar/foo/.." sequence results in "bar/"
  /// (trailing "/"). If the entire path is removed (because it contains as
  /// many ".." segments as real segments), the result is "./".
  /// This is different from an empty string, which represents "no path",
  /// when you resolve it against a base URI with a path with a non-empty
  /// final segment.
  static String _normalizeRelativePath(String path) {
    assert(!path.startsWith('/'));  // Only get called for relative paths.
    if (!_mayContainDotSegments(path)) return path;
    assert(path.isNotEmpty);  // An empty path would not have dot segments.
    List<String> output = [];
    bool appendSlash = false;
    for (String segment in path.split("/")) {
      appendSlash = false;
      if (".." == segment) {
        if (!output.isEmpty && output.last != "..") {
          output.removeLast();
          appendSlash = true;
        } else {
          output.add("..");
        }
      } else if ("." == segment) {
        appendSlash = true;
      } else {
        output.add(segment);
      }
    }
    if (output.isEmpty || (output.length == 1 && output[0].isEmpty)) {
      return "./";
    }
    if (appendSlash || output.last == '..') output.add("");
    return output.join("/");
  }

  /**
   * Resolve [reference] as an URI relative to `this`.
   *
   * First turn [reference] into a URI using [Uri.parse]. Then resolve the
   * resulting URI relative to `this`.
   *
   * Returns the resolved URI.
   *
   * See [resolveUri] for details.
   */
  Uri resolve(String reference) {
    return resolveUri(Uri.parse(reference));
  }

  /**
   * Resolve [reference] as an URI relative to `this`.
   *
   * Returns the resolved URI.
   *
   * The algorithm "Transform Reference" for resolving a reference is described
   * in [RFC-3986 Section 5](http://tools.ietf.org/html/rfc3986#section-5 "RFC-1123").
   *
   * Updated to handle the case where the base URI is just a relative path -
   * that is: when it has no scheme or authority and the path does not start
   * with a slash.
   * In that case, the paths are combined without removing leading "..", and
   * an empty path is not converted to "/".
   */
  Uri resolveUri(Uri reference) {
    // From RFC 3986.
    String targetScheme;
    String targetUserInfo = "";
    String targetHost;
    int targetPort;
    String targetPath;
    String targetQuery;
    if (reference.scheme.isNotEmpty) {
      targetScheme = reference.scheme;
      if (reference.hasAuthority) {
        targetUserInfo = reference.userInfo;
        targetHost = reference.host;
        targetPort = reference.hasPort ? reference.port : null;
      }
      targetPath = _removeDotSegments(reference.path);
      if (reference.hasQuery) {
        targetQuery = reference.query;
      }
    } else {
      targetScheme = this.scheme;
      if (reference.hasAuthority) {
        targetUserInfo = reference.userInfo;
        targetHost = reference.host;
        targetPort = _makePort(reference.hasPort ? reference.port : null,
                               targetScheme);
        targetPath = _removeDotSegments(reference.path);
        if (reference.hasQuery) targetQuery = reference.query;
      } else {
        targetUserInfo = this._userInfo;
        targetHost = this._host;
        targetPort = this._port;
        if (reference.path == "") {
          targetPath = this._path;
          if (reference.hasQuery) {
            targetQuery = reference.query;
          } else {
            targetQuery = this._query;
          }
        } else {
          if (reference.hasAbsolutePath) {
            targetPath = _removeDotSegments(reference.path);
          } else {
            // This is the RFC 3986 behavior for merging.
            if (this.hasEmptyPath) {
              if (!this.hasScheme && !this.hasAuthority) {
                // Keep the path relative if no scheme or authority.
                targetPath = reference.path;
              } else {
                // Add path normalization on top of RFC algorithm.
                targetPath = _removeDotSegments("/" + reference.path);
              }
            } else {
              var mergedPath = _mergePaths(this._path, reference.path);
              if (this.hasScheme || this.hasAuthority || this.hasAbsolutePath) {
                targetPath = _removeDotSegments(mergedPath);
              } else {
                // Non-RFC 3986 beavior. If both base and reference are relative
                // path, allow the merged path to start with "..".
                // The RFC only specifies the case where the base has a scheme.
                targetPath = _normalizeRelativePath(mergedPath);
              }
            }
          }
          if (reference.hasQuery) targetQuery = reference.query;
        }
      }
    }
    String fragment = reference.hasFragment ? reference.fragment : null;
    return new Uri._internal(targetScheme,
                             targetUserInfo,
                             targetHost,
                             targetPort,
                             targetPath,
                             targetQuery,
                             fragment);
  }

  /**
   * Returns whether the URI has a [scheme] component.
   */
  bool get hasScheme => scheme.isNotEmpty;

  /**
   * Returns whether the URI has an [authority] component.
   */
  bool get hasAuthority => _host != null;

  /**
   * Returns whether the URI has an explicit port.
   *
   * If the port number is the default port number
   * (zero for unrecognized schemes, with http (80) and https (443) being
   * recognized),
   * then the port is made implicit and omitted from the URI.
   */
  bool get hasPort => _port != null;

  /**
   * Returns whether the URI has a query part.
   */
  bool get hasQuery => _query != null;

  /**
   * Returns whether the URI has a fragment part.
   */
  bool get hasFragment => _fragment != null;

  /**
   * Returns whether the URI has an empty path.
   */
  bool get hasEmptyPath => _path.isEmpty;

  /**
   * Returns whether the URI has an absolute path (starting with '/').
   */
  bool get hasAbsolutePath => _path.startsWith('/');

  /**
   * Returns the origin of the URI in the form scheme://host:port for the
   * schemes http and https.
   *
   * It is an error if the scheme is not "http" or "https".
   *
   * See: http://www.w3.org/TR/2011/WD-html5-20110405/origin-0.html#origin
   */
  String get origin {
    if (scheme == "" || _host == null || _host == "") {
      throw new StateError("Cannot use origin without a scheme: $this");
    }
    if (scheme != "http" && scheme != "https") {
      throw new StateError(
        "Origin is only applicable schemes http and https: $this");
    }
    if (_port == null) return "$scheme://$_host";
    return "$scheme://$_host:$_port";
  }

  /**
   * Returns the file path from a file URI.
   *
   * The returned path has either Windows or non-Windows
   * semantics.
   *
   * For non-Windows semantics the slash ("/") is used to separate
   * path segments.
   *
<<<<<<< HEAD
   * For Windows semantics the backslash ("\") separator is used to
=======
   * For Windows semantics the backslash ("\\") separator is used to
>>>>>>> 9d5fd9d5
   * separate path segments.
   *
   * If the URI is absolute the path starts with a path separator
   * unless Windows semantics is used and the first path segment is a
   * drive letter. When Windows semantics is used a host component in
   * the uri in interpreted as a file server and a UNC path is
   * returned.
   *
   * The default for whether to use Windows or non-Windows semantics
   * determined from the platform Dart is running on. When running in
   * the standalone VM this is detected by the VM based on the
   * operating system. When running in a browser non-Windows semantics
   * is always used.
   *
   * To override the automatic detection of which semantics to use pass
   * a value for [windows]. Passing `true` will use Windows
   * semantics and passing `false` will use non-Windows semantics.
   *
   * If the URI ends with a slash (i.e. the last path component is
   * empty) the returned file path will also end with a slash.
   *
   * With Windows semantics URIs starting with a drive letter cannot
   * be relative to the current drive on the designated drive. That is
   * for the URI `file:///c:abc` calling `toFilePath` will throw as a
   * path segment cannot contain colon on Windows.
   *
   * Examples using non-Windows semantics (resulting of calling
   * toFilePath in comment):
   *
   *     Uri.parse("xxx/yyy");  // xxx/yyy
   *     Uri.parse("xxx/yyy/");  // xxx/yyy/
   *     Uri.parse("file:///xxx/yyy");  // /xxx/yyy
   *     Uri.parse("file:///xxx/yyy/");  // /xxx/yyy/
   *     Uri.parse("file:///C:");  // /C:
   *     Uri.parse("file:///C:a");  // /C:a
   *
   * Examples using Windows semantics (resulting URI in comment):
   *
   *     Uri.parse("xxx/yyy");  // xxx\yyy
   *     Uri.parse("xxx/yyy/");  // xxx\yyy\
   *     Uri.parse("file:///xxx/yyy");  // \xxx\yyy
   *     Uri.parse("file:///xxx/yyy/");  // \xxx\yyy/
   *     Uri.parse("file:///C:/xxx/yyy");  // C:\xxx\yyy
   *     Uri.parse("file:C:xxx/yyy");  // Throws as a path segment
   *                                   // cannot contain colon on Windows.
   *     Uri.parse("file://server/share/file");  // \\server\share\file
   *
   * If the URI is not a file URI calling this throws
   * [UnsupportedError].
   *
   * If the URI cannot be converted to a file path calling this throws
   * [UnsupportedError].
   */
  String toFilePath({bool windows}) {
    if (scheme != "" && scheme != "file") {
      throw new UnsupportedError(
          "Cannot extract a file path from a $scheme URI");
    }
    if (query != "") {
      throw new UnsupportedError(
          "Cannot extract a file path from a URI with a query component");
    }
    if (fragment != "") {
      throw new UnsupportedError(
          "Cannot extract a file path from a URI with a fragment component");
    }
    if (windows == null) windows = _isWindows;
    return windows ? _toWindowsFilePath() : _toFilePath();
  }

  String _toFilePath() {
    if (host != "") {
      throw new UnsupportedError(
          "Cannot extract a non-Windows file path from a file URI "
          "with an authority");
    }
    _checkNonWindowsPathReservedCharacters(pathSegments, false);
    var result = new StringBuffer();
    if (_isPathAbsolute) result.write("/");
    result.writeAll(pathSegments, "/");
    return result.toString();
  }

  String _toWindowsFilePath() {
    bool hasDriveLetter = false;
    var segments = pathSegments;
    if (segments.length > 0 &&
        segments[0].length == 2 &&
        segments[0].codeUnitAt(1) == _COLON) {
      _checkWindowsDriveLetter(segments[0].codeUnitAt(0), false);
      _checkWindowsPathReservedCharacters(segments, false, 1);
      hasDriveLetter = true;
    } else {
      _checkWindowsPathReservedCharacters(segments, false);
    }
    var result = new StringBuffer();
    if (_isPathAbsolute && !hasDriveLetter) result.write("\\");
    if (host != "") {
      result.write("\\");
      result.write(host);
      result.write("\\");
    }
    result.writeAll(segments, "\\");
    if (hasDriveLetter && segments.length == 1) result.write("\\");
    return result.toString();
  }

  bool get _isPathAbsolute {
    if (path == null || path.isEmpty) return false;
    return path.startsWith('/');
  }

  void _writeAuthority(StringSink ss) {
    if (_userInfo.isNotEmpty) {
      ss.write(_userInfo);
      ss.write("@");
    }
    if (_host != null) ss.write(_host);
    if (_port != null) {
      ss.write(":");
      ss.write(_port);
    }
  }

  /**
   * Access the structure of a `data:` URI.
   *
   * Returns a [UriData] object for `data:` URIs and `null` for all other
   * URIs.
   * The [UriData] object can be used to access the media type and data
   * of a `data:` URI.
   */
  UriData get data => (scheme == "data") ? new UriData.fromUri(this) : null;

  String toString() {
    StringBuffer sb = new StringBuffer();
    _addIfNonEmpty(sb, scheme, scheme, ':');
    if (hasAuthority || path.startsWith("//") || (scheme == "file")) {
      // File URIS always have the authority, even if it is empty.
      // The empty URI means "localhost".
      sb.write("//");
      _writeAuthority(sb);
    }
    sb.write(path);
    if (_query != null) { sb..write("?")..write(_query); }
    if (_fragment != null) { sb..write("#")..write(_fragment); }
    return sb.toString();
  }

  bool operator==(other) {
    if (other is! Uri) return false;
    Uri uri = other;
    return scheme       == uri.scheme       &&
           hasAuthority == uri.hasAuthority &&
           userInfo     == uri.userInfo     &&
           host         == uri.host         &&
           port         == uri.port         &&
           path         == uri.path         &&
           hasQuery     == uri.hasQuery     &&
           query        == uri.query        &&
           hasFragment  == uri.hasFragment  &&
           fragment     == uri.fragment;
  }

  int get hashCode {
    int combine(part, current) {
      // The sum is truncated to 30 bits to make sure it fits into a Smi.
      return (current * 31 + part.hashCode) & 0x3FFFFFFF;
    }
    return combine(scheme, combine(userInfo, combine(host, combine(port,
        combine(path, combine(query, combine(fragment, 1)))))));
  }

  static void _addIfNonEmpty(StringBuffer sb, String test,
                             String first, String second) {
    if ("" != test) {
      sb.write(first);
      sb.write(second);
    }
  }

  /**
   * Encode the string [component] using percent-encoding to make it
   * safe for literal use as a URI component.
   *
   * All characters except uppercase and lowercase letters, digits and
   * the characters `-_.!~*'()` are percent-encoded. This is the
   * set of characters specified in RFC 2396 and the which is
   * specified for the encodeUriComponent in ECMA-262 version 5.1.
   *
   * When manually encoding path segments or query components remember
   * to encode each part separately before building the path or query
   * string.
   *
   * For encoding the query part consider using
   * [encodeQueryComponent].
   *
   * To avoid the need for explicitly encoding use the [pathSegments]
   * and [queryParameters] optional named arguments when constructing
   * a [Uri].
   */
  static String encodeComponent(String component) {
    return _uriEncode(_unreserved2396Table, component, UTF8, false);
  }

  /**
   * Encode the string [component] according to the HTML 4.01 rules
   * for encoding the posting of a HTML form as a query string
   * component.
   *
   * Encode the string [component] according to the HTML 4.01 rules
   * for encoding the posting of a HTML form as a query string
   * component.

   * The component is first encoded to bytes using [encoding].
   * The default is to use [UTF8] encoding, which preserves all
   * the characters that don't need encoding.

   * Then the resulting bytes are "percent-encoded". This transforms
   * spaces (U+0020) to a plus sign ('+') and all bytes that are not
   * the ASCII decimal digits, letters or one of '-._~' are written as
   * a percent sign '%' followed by the two-digit hexadecimal
   * representation of the byte.

   * Note that the set of characters which are percent-encoded is a
   * superset of what HTML 4.01 requires, since it refers to RFC 1738
   * for reserved characters.
   *
   * When manually encoding query components remember to encode each
   * part separately before building the query string.
   *
   * To avoid the need for explicitly encoding the query use the
   * [queryParameters] optional named arguments when constructing a
   * [Uri].
   *
   * See http://www.w3.org/TR/html401/interact/forms.html#h-17.13.4.2 for more
   * details.
   */
  static String encodeQueryComponent(String component,
                                     {Encoding encoding: UTF8}) {
    return _uriEncode(_unreservedTable, component, encoding, true);
  }

  /**
   * Decodes the percent-encoding in [encodedComponent].
   *
   * Note that decoding a URI component might change its meaning as
   * some of the decoded characters could be characters with are
   * delimiters for a given URI componene type. Always split a URI
   * component using the delimiters for the component before decoding
   * the individual parts.
   *
   * For handling the [path] and [query] components consider using
   * [pathSegments] and [queryParameters] to get the separated and
   * decoded component.
   */
  static String decodeComponent(String encodedComponent) {
    return _uriDecode(encodedComponent, 0, encodedComponent.length,
                      UTF8, false);
  }

  /**
   * Decodes the percent-encoding in [encodedComponent], converting
   * pluses to spaces.
   *
   * It will create a byte-list of the decoded characters, and then use
   * [encoding] to decode the byte-list to a String. The default encoding is
   * UTF-8.
   */
  static String decodeQueryComponent(
      String encodedComponent,
      {Encoding encoding: UTF8}) {
    return _uriDecode(encodedComponent, 0, encodedComponent.length,
                      encoding, true);
  }

  /**
   * Encode the string [uri] using percent-encoding to make it
   * safe for literal use as a full URI.
   *
   * All characters except uppercase and lowercase letters, digits and
   * the characters `!#$&'()*+,-./:;=?@_~` are percent-encoded. This
   * is the set of characters specified in in ECMA-262 version 5.1 for
   * the encodeURI function .
   */
  static String encodeFull(String uri) {
    return _uriEncode(_encodeFullTable, uri, UTF8, false);
  }

  /**
   * Decodes the percent-encoding in [uri].
   *
   * Note that decoding a full URI might change its meaning as some of
   * the decoded characters could be reserved characters. In most
   * cases an encoded URI should be parsed into components using
   * [Uri.parse] before decoding the separate components.
   */
  static String decodeFull(String uri) {
    return _uriDecode(uri, 0, uri.length, UTF8, false);
  }

  /**
   * Returns the [query] split into a map according to the rules
   * specified for FORM post in the [HTML 4.01 specification section
   * 17.13.4](http://www.w3.org/TR/REC-html40/interact/forms.html#h-17.13.4 "HTML 4.01 section 17.13.4").
   * Each key and value in the returned map has been decoded. If the [query]
   * is the empty string an empty map is returned.
   *
   * Keys in the query string that have no value are mapped to the
   * empty string.
   *
   * Each query component will be decoded using [encoding]. The default encoding
   * is UTF-8.
   */
  static Map<String, String> splitQueryString(String query,
                                              {Encoding encoding: UTF8}) {
    return query.split("&").fold({}, (map, element) {
      int index = element.indexOf("=");
      if (index == -1) {
        if (element != "") {
          map[decodeQueryComponent(element, encoding: encoding)] = "";
        }
      } else if (index != 0) {
        var key = element.substring(0, index);
        var value = element.substring(index + 1);
        map[Uri.decodeQueryComponent(key, encoding: encoding)] =
            decodeQueryComponent(value, encoding: encoding);
      }
      return map;
    });
  }

  static List _createList() => [];

  static Map _splitQueryStringAll(
      String query, {Encoding encoding: UTF8}) {
    Map result = {};
    int i = 0;
    int start = 0;
    int equalsIndex = -1;

    void parsePair(int start, int equalsIndex, int end) {
      String key;
      String value;
      if (start == end) return;
      if (equalsIndex < 0) {
        key =  _uriDecode(query, start, end, encoding, true);
        value = "";
      } else {
        key = _uriDecode(query, start, equalsIndex, encoding, true);
        value = _uriDecode(query, equalsIndex + 1, end, encoding, true);
      }
      result.putIfAbsent(key, _createList).add(value);
    }

    const int _equals = 0x3d;
    const int _ampersand = 0x26;
    while (i < query.length) {
      int char = query.codeUnitAt(i);
      if (char == _equals) {
        if (equalsIndex < 0) equalsIndex = i;
      } else if (char == _ampersand) {
        parsePair(start, equalsIndex, i);
        start = i + 1;
        equalsIndex = -1;
      }
      i++;
    }
    parsePair(start, equalsIndex, i);
    return result;
  }

  /**
   * Parse the [host] as an IP version 4 (IPv4) address, returning the address
   * as a list of 4 bytes in network byte order (big endian).
   *
   * Throws a [FormatException] if [host] is not a valid IPv4 address
   * representation.
   */
  static List<int> parseIPv4Address(String host) {
    void error(String msg) {
      throw new FormatException('Illegal IPv4 address, $msg');
    }
    var bytes = host.split('.');
    if (bytes.length != 4) {
      error('IPv4 address should contain exactly 4 parts');
    }
    // TODO(ajohnsen): Consider using Uint8List.
    return bytes
        .map((byteString) {
          int byte = int.parse(byteString);
          if (byte < 0 || byte > 255) {
            error('each part must be in the range of `0..255`');
          }
          return byte;
        })
        .toList();
  }

  /**
   * Parse the [host] as an IP version 6 (IPv6) address, returning the address
   * as a list of 16 bytes in network byte order (big endian).
   *
   * Throws a [FormatException] if [host] is not a valid IPv6 address
   * representation.
   *
   * Acts on the substring from [start] to [end]. If [end] is omitted, it
   * defaults ot the end of the string.
   *
   * Some examples of IPv6 addresses:
   *  * ::1
   *  * FEDC:BA98:7654:3210:FEDC:BA98:7654:3210
   *  * 3ffe:2a00:100:7031::1
   *  * ::FFFF:129.144.52.38
   *  * 2010:836B:4179::836B:4179
   */
  static List<int> parseIPv6Address(String host, [int start = 0, int end]) {
    if (end == null) end = host.length;
    // An IPv6 address consists of exactly 8 parts of 1-4 hex digits, seperated
    // by `:`'s, with the following exceptions:
    //
    //  - One (and only one) wildcard (`::`) may be present, representing a fill
    //    of 0's. The IPv6 `::` is thus 16 bytes of `0`.
    //  - The last two parts may be replaced by an IPv4 address.
    void error(String msg, [position]) {
      throw new FormatException('Illegal IPv6 address, $msg', host, position);
    }
    int parseHex(int start, int end) {
      if (end - start > 4) {
        error('an IPv6 part can only contain a maximum of 4 hex digits', start);
      }
      int value = int.parse(host.substring(start, end), radix: 16);
      if (value < 0 || value > (1 << 16) - 1) {
        error('each part must be in the range of `0x0..0xFFFF`', start);
      }
      return value;
    }
    if (host.length < 2) error('address is too short');
    List<int> parts = [];
    bool wildcardSeen = false;
    int partStart = start;
    // Parse all parts, except a potential last one.
    for (int i = start; i < end; i++) {
      if (host.codeUnitAt(i) == _COLON) {
        if (i == start) {
          // If we see a `:` in the beginning, expect wildcard.
          i++;
          if (host.codeUnitAt(i) != _COLON) {
            error('invalid start colon.', i);
          }
          partStart = i;
        }
        if (i == partStart) {
          // Wildcard. We only allow one.
          if (wildcardSeen) {
            error('only one wildcard `::` is allowed', i);
          }
          wildcardSeen = true;
          parts.add(-1);
        } else {
          // Found a single colon. Parse [partStart..i] as a hex entry.
          parts.add(parseHex(partStart, i));
        }
        partStart = i + 1;
      }
    }
    if (parts.length == 0) error('too few parts');
    bool atEnd = (partStart == end);
    bool isLastWildcard = (parts.last == -1);
    if (atEnd && !isLastWildcard) {
      error('expected a part after last `:`', end);
    }
    if (!atEnd) {
      try {
        parts.add(parseHex(partStart, end));
      } catch (e) {
        // Failed to parse the last chunk as hex. Try IPv4.
        try {
          List<int> last = parseIPv4Address(host.substring(partStart, end));
          parts.add(last[0] << 8 | last[1]);
          parts.add(last[2] << 8 | last[3]);
        } catch (e) {
          error('invalid end of IPv6 address.', partStart);
        }
      }
    }
    if (wildcardSeen) {
      if (parts.length > 7) {
        error('an address with a wildcard must have less than 7 parts');
      }
    } else if (parts.length != 8) {
      error('an address without a wildcard must contain exactly 8 parts');
    }
    List<int> bytes = new Uint8List(16);
    for (int i = 0, index = 0; i < parts.length; i++) {
      int value = parts[i];
      if (value == -1) {
        int wildCardLength = 9 - parts.length;
        for (int j = 0; j < wildCardLength; j++) {
          bytes[index] = 0;
          bytes[index + 1] = 0;
          index += 2;
        }
      } else {
        bytes[index] = value >> 8;
        bytes[index + 1] = value & 0xff;
        index += 2;
      }
    }
    return bytes;
  }

  // Frequently used character codes.
  static const int _SPACE = 0x20;
  static const int _DOUBLE_QUOTE = 0x22;
  static const int _NUMBER_SIGN = 0x23;
  static const int _PERCENT = 0x25;
  static const int _ASTERISK = 0x2A;
  static const int _PLUS = 0x2B;
  static const int _DOT = 0x2E;
  static const int _SLASH = 0x2F;
  static const int _ZERO = 0x30;
  static const int _NINE = 0x39;
  static const int _COLON = 0x3A;
  static const int _LESS = 0x3C;
  static const int _GREATER = 0x3E;
  static const int _QUESTION = 0x3F;
  static const int _AT_SIGN = 0x40;
  static const int _UPPER_CASE_A = 0x41;
  static const int _UPPER_CASE_F = 0x46;
  static const int _UPPER_CASE_Z = 0x5A;
  static const int _LEFT_BRACKET = 0x5B;
  static const int _BACKSLASH = 0x5C;
  static const int _RIGHT_BRACKET = 0x5D;
  static const int _LOWER_CASE_A = 0x61;
  static const int _LOWER_CASE_F = 0x66;
  static const int _LOWER_CASE_Z = 0x7A;
  static const int _BAR = 0x7C;

  static const String _hexDigits = "0123456789ABCDEF";

  external static String _uriEncode(List<int> canonicalTable,
                                    String text,
                                    Encoding encoding,
                                    bool spaceToPlus);

  /**
   * Convert a byte (2 character hex sequence) in string [s] starting
   * at position [pos] to its ordinal value
   */
  static int _hexCharPairToByte(String s, int pos) {
    int byte = 0;
    for (int i = 0; i < 2; i++) {
      var charCode = s.codeUnitAt(pos + i);
      if (0x30 <= charCode && charCode <= 0x39) {
        byte = byte * 16 + charCode - 0x30;
      } else {
        // Check ranges A-F (0x41-0x46) and a-f (0x61-0x66).
        charCode |= 0x20;
        if (0x61 <= charCode && charCode <= 0x66) {
          byte = byte * 16 + charCode - 0x57;
        } else {
          throw new ArgumentError("Invalid URL encoding");
        }
      }
    }
    return byte;
  }

  /**
   * Uri-decode a percent-encoded string.
   *
   * It unescapes the string [text] and returns the unescaped string.
   *
   * This function is similar to the JavaScript-function `decodeURI`.
   *
   * If [plusToSpace] is `true`, plus characters will be converted to spaces.
   *
   * The decoder will create a byte-list of the percent-encoded parts, and then
   * decode the byte-list using [encoding]. The default encodingis UTF-8.
   */
  static String _uriDecode(String text,
                           int start,
                           int end,
                           Encoding encoding,
                           bool plusToSpace) {
    assert(0 <= start);
    assert(start <= end);
    assert(end <= text.length);
    assert(encoding != null);
    // First check whether there is any characters which need special handling.
    bool simple = true;
    for (int i = start; i < end; i++) {
      var codeUnit = text.codeUnitAt(i);
      if (codeUnit > 127 ||
          codeUnit == _PERCENT ||
          (plusToSpace && codeUnit == _PLUS)) {
        simple = false;
        break;
      }
    }
    List<int> bytes;
    if (simple) {
      if (UTF8 == encoding || LATIN1 == encoding || ASCII == encoding) {
        return text.substring(start, end);
      } else {
        bytes = text.substring(start, end).codeUnits;
      }
    } else {
      bytes = new List();
      for (int i = start; i < end; i++) {
        var codeUnit = text.codeUnitAt(i);
        if (codeUnit > 127) {
          throw new ArgumentError("Illegal percent encoding in URI");
        }
        if (codeUnit == _PERCENT) {
          if (i + 3 > text.length) {
            throw new ArgumentError('Truncated URI');
          }
          bytes.add(_hexCharPairToByte(text, i + 1));
          i += 2;
        } else if (plusToSpace && codeUnit == _PLUS) {
          bytes.add(_SPACE);
        } else {
          bytes.add(codeUnit);
        }
      }
    }
    return encoding.decode(bytes);
  }

  static bool _isAlphabeticCharacter(int codeUnit) {
    var lowerCase = codeUnit | 0x20;
    return (_LOWER_CASE_A <= lowerCase && lowerCase <= _LOWER_CASE_Z);
  }

  static bool _isUnreservedChar(int char) {
    return char < 127 &&
           ((_unreservedTable[char >> 4] & (1 << (char & 0x0f))) != 0);
  }

  // Tables of char-codes organized as a bit vector of 128 bits where
  // each bit indicate whether a character code on the 0-127 needs to
  // be escaped or not.

  // The unreserved characters of RFC 3986.
  static const _unreservedTable = const [
                //             LSB            MSB
                //              |              |
      0x0000,   // 0x00 - 0x0f  0000000000000000
      0x0000,   // 0x10 - 0x1f  0000000000000000
                //                           -.
      0x6000,   // 0x20 - 0x2f  0000000000000110
                //              0123456789
      0x03ff,   // 0x30 - 0x3f  1111111111000000
                //               ABCDEFGHIJKLMNO
      0xfffe,   // 0x40 - 0x4f  0111111111111111
                //              PQRSTUVWXYZ    _
      0x87ff,   // 0x50 - 0x5f  1111111111100001
                //               abcdefghijklmno
      0xfffe,   // 0x60 - 0x6f  0111111111111111
                //              pqrstuvwxyz   ~
      0x47ff];  // 0x70 - 0x7f  1111111111100010

  // The unreserved characters of RFC 2396.
  static const _unreserved2396Table = const [
                //             LSB            MSB
                //              |              |
      0x0000,   // 0x00 - 0x0f  0000000000000000
      0x0000,   // 0x10 - 0x1f  0000000000000000
                //               !     '()*  -.
      0x6782,   // 0x20 - 0x2f  0100000111100110
                //              0123456789
      0x03ff,   // 0x30 - 0x3f  1111111111000000
                //               ABCDEFGHIJKLMNO
      0xfffe,   // 0x40 - 0x4f  0111111111111111
                //              PQRSTUVWXYZ    _
      0x87ff,   // 0x50 - 0x5f  1111111111100001
                //               abcdefghijklmno
      0xfffe,   // 0x60 - 0x6f  0111111111111111
                //              pqrstuvwxyz   ~
      0x47ff];  // 0x70 - 0x7f  1111111111100010

  // Table of reserved characters specified by ECMAScript 5.
  static const _encodeFullTable = const [
                //             LSB            MSB
                //              |              |
      0x0000,   // 0x00 - 0x0f  0000000000000000
      0x0000,   // 0x10 - 0x1f  0000000000000000
                //               ! #$ &'()*+,-./
      0xffda,   // 0x20 - 0x2f  0101101111111111
                //              0123456789:; = ?
      0xafff,   // 0x30 - 0x3f  1111111111110101
                //              @ABCDEFGHIJKLMNO
      0xffff,   // 0x40 - 0x4f  1111111111111111
                //              PQRSTUVWXYZ    _
      0x87ff,   // 0x50 - 0x5f  1111111111100001
                //               abcdefghijklmno
      0xfffe,   // 0x60 - 0x6f  0111111111111111
                //              pqrstuvwxyz   ~
      0x47ff];  // 0x70 - 0x7f  1111111111100010

  // Characters allowed in the scheme.
  static const _schemeTable = const [
                //             LSB            MSB
                //              |              |
      0x0000,   // 0x00 - 0x0f  0000000000000000
      0x0000,   // 0x10 - 0x1f  0000000000000000
                //                         + -.
      0x6800,   // 0x20 - 0x2f  0000000000010110
                //              0123456789
      0x03ff,   // 0x30 - 0x3f  1111111111000000
                //               ABCDEFGHIJKLMNO
      0xfffe,   // 0x40 - 0x4f  0111111111111111
                //              PQRSTUVWXYZ
      0x07ff,   // 0x50 - 0x5f  1111111111100001
                //               abcdefghijklmno
      0xfffe,   // 0x60 - 0x6f  0111111111111111
                //              pqrstuvwxyz
      0x07ff];  // 0x70 - 0x7f  1111111111100010

  // Characters allowed in scheme except for upper case letters.
  static const _schemeLowerTable = const [
                //             LSB            MSB
                //              |              |
      0x0000,   // 0x00 - 0x0f  0000000000000000
      0x0000,   // 0x10 - 0x1f  0000000000000000
                //                         + -.
      0x6800,   // 0x20 - 0x2f  0000000000010110
                //              0123456789
      0x03ff,   // 0x30 - 0x3f  1111111111000000
                //
      0x0000,   // 0x40 - 0x4f  0111111111111111
                //
      0x0000,   // 0x50 - 0x5f  1111111111100001
                //               abcdefghijklmno
      0xfffe,   // 0x60 - 0x6f  0111111111111111
                //              pqrstuvwxyz
      0x07ff];  // 0x70 - 0x7f  1111111111100010

  // Sub delimiter characters combined with unreserved as of 3986.
  // sub-delims  = "!" / "$" / "&" / "'" / "(" / ")"
  //             / "*" / "+" / "," / ";" / "="
  // RFC 3986 section 2.3.
  // unreserved  = ALPHA / DIGIT / "-" / "." / "_" / "~"
  static const _subDelimitersTable = const [
                //             LSB            MSB
                //              |              |
      0x0000,   // 0x00 - 0x0f  0000000000000000
      0x0000,   // 0x10 - 0x1f  0000000000000000
                //               !  $ &'()*+,-.
      0x7fd2,   // 0x20 - 0x2f  0100101111111110
                //              0123456789 ; =
      0x2bff,   // 0x30 - 0x3f  1111111111010100
                //               ABCDEFGHIJKLMNO
      0xfffe,   // 0x40 - 0x4f  0111111111111111
                //              PQRSTUVWXYZ    _
      0x87ff,   // 0x50 - 0x5f  1111111111100001
                //               abcdefghijklmno
      0xfffe,   // 0x60 - 0x6f  0111111111111111
                //              pqrstuvwxyz   ~
      0x47ff];  // 0x70 - 0x7f  1111111111100010

  // General delimiter characters, RFC 3986 section 2.2.
  // gen-delims  = ":" / "/" / "?" / "#" / "[" / "]" / "@"
  //
  static const _genDelimitersTable = const [
                //             LSB            MSB
                //              |              |
      0x0000,   // 0x00 - 0x0f  0000000000000000
      0x0000,   // 0x10 - 0x1f  0000000000000000
                //                 #           /
      0x8008,   // 0x20 - 0x2f  0001000000000001
                //                        :    ?
      0x8400,   // 0x30 - 0x3f  0000000000100001
                //              @
      0x0001,   // 0x40 - 0x4f  1000000000000000
                //                         [ ]
      0x2800,   // 0x50 - 0x5f  0000000000010100
                //
      0x0000,   // 0x60 - 0x6f  0000000000000000
                //
      0x0000];  // 0x70 - 0x7f  0000000000000000

  // Characters allowed in the userinfo as of RFC 3986.
  // RFC 3986 Apendix A
  // userinfo = *( unreserved / pct-encoded / sub-delims / ':')
  static const _userinfoTable = const [
                //             LSB            MSB
                //              |              |
      0x0000,   // 0x00 - 0x0f  0000000000000000
      0x0000,   // 0x10 - 0x1f  0000000000000000
                //               !  $ &'()*+,-.
      0x7fd2,   // 0x20 - 0x2f  0100101111111110
                //              0123456789:; =
      0x2fff,   // 0x30 - 0x3f  1111111111110100
                //               ABCDEFGHIJKLMNO
      0xfffe,   // 0x40 - 0x4f  0111111111111111
                //              PQRSTUVWXYZ    _
      0x87ff,   // 0x50 - 0x5f  1111111111100001
                //               abcdefghijklmno
      0xfffe,   // 0x60 - 0x6f  0111111111111111
                //              pqrstuvwxyz   ~
      0x47ff];  // 0x70 - 0x7f  1111111111100010

  // Characters allowed in the reg-name as of RFC 3986.
  // RFC 3986 Apendix A
  // reg-name = *( unreserved / pct-encoded / sub-delims )
  static const _regNameTable = const [
                //             LSB            MSB
                //              |              |
      0x0000,   // 0x00 - 0x0f  0000000000000000
      0x0000,   // 0x10 - 0x1f  0000000000000000
                //               !  $%&'()*+,-.
      0x7ff2,   // 0x20 - 0x2f  0100111111111110
                //              0123456789 ; =
      0x2bff,   // 0x30 - 0x3f  1111111111010100
                //               ABCDEFGHIJKLMNO
      0xfffe,   // 0x40 - 0x4f  0111111111111111
                //              PQRSTUVWXYZ    _
      0x87ff,   // 0x50 - 0x5f  1111111111100001
                //               abcdefghijklmno
      0xfffe,   // 0x60 - 0x6f  0111111111111111
                //              pqrstuvwxyz   ~
      0x47ff];  // 0x70 - 0x7f  1111111111100010

  // Characters allowed in the path as of RFC 3986.
  // RFC 3986 section 3.3.
  // pchar = unreserved / pct-encoded / sub-delims / ":" / "@"
  static const _pathCharTable = const [
                //             LSB            MSB
                //              |              |
      0x0000,   // 0x00 - 0x0f  0000000000000000
      0x0000,   // 0x10 - 0x1f  0000000000000000
                //               !  $ &'()*+,-.
      0x7fd2,   // 0x20 - 0x2f  0100101111111110
                //              0123456789:; =
      0x2fff,   // 0x30 - 0x3f  1111111111110100
                //              @ABCDEFGHIJKLMNO
      0xffff,   // 0x40 - 0x4f  1111111111111111
                //              PQRSTUVWXYZ    _
      0x87ff,   // 0x50 - 0x5f  1111111111100001
                //               abcdefghijklmno
      0xfffe,   // 0x60 - 0x6f  0111111111111111
                //              pqrstuvwxyz   ~
      0x47ff];  // 0x70 - 0x7f  1111111111100010

  // Characters allowed in the path as of RFC 3986.
  // RFC 3986 section 3.3 *and* slash.
  static const _pathCharOrSlashTable = const [
                //             LSB            MSB
                //              |              |
      0x0000,   // 0x00 - 0x0f  0000000000000000
      0x0000,   // 0x10 - 0x1f  0000000000000000
                //               !  $ &'()*+,-./
      0xffd2,   // 0x20 - 0x2f  0100101111111111
                //              0123456789:; =
      0x2fff,   // 0x30 - 0x3f  1111111111110100
                //              @ABCDEFGHIJKLMNO
      0xffff,   // 0x40 - 0x4f  1111111111111111

                //              PQRSTUVWXYZ    _
      0x87ff,   // 0x50 - 0x5f  1111111111100001
                //               abcdefghijklmno
      0xfffe,   // 0x60 - 0x6f  0111111111111111
                //              pqrstuvwxyz   ~
      0x47ff];  // 0x70 - 0x7f  1111111111100010

  // Characters allowed in the query as of RFC 3986.
  // RFC 3986 section 3.4.
  // query = *( pchar / "/" / "?" )
  static const _queryCharTable = const [
                //             LSB            MSB
                //              |              |
      0x0000,   // 0x00 - 0x0f  0000000000000000
      0x0000,   // 0x10 - 0x1f  0000000000000000
                //               !  $ &'()*+,-./
      0xffd2,   // 0x20 - 0x2f  0100101111111111
                //              0123456789:; = ?
      0xafff,   // 0x30 - 0x3f  1111111111110101
                //              @ABCDEFGHIJKLMNO
      0xffff,   // 0x40 - 0x4f  1111111111111111
                //              PQRSTUVWXYZ    _
      0x87ff,   // 0x50 - 0x5f  1111111111100001
                //               abcdefghijklmno
      0xfffe,   // 0x60 - 0x6f  0111111111111111
                //              pqrstuvwxyz   ~
      0x47ff];  // 0x70 - 0x7f  1111111111100010

}

// --------------------------------------------------------------------
// Data URI
// --------------------------------------------------------------------

/**
 * A way to access the structure of a `data:` URI.
 *
 * Data URIs are non-hierarchical URIs that can contain any binary data.
 * They are defined by [RFC 2397](https://tools.ietf.org/html/rfc2397).
 *
 * This class allows parsing the URI text and extracting individual parts of the
 * URI, as well as building the URI text from structured parts.
 */
class UriData {
  static const int _noScheme = -1;
  /**
   * Contains the text content of a `data:` URI, with or without a
   * leading `data:`.
   *
   * If [_separatorIndices] starts with `4` (the index of the `:`), then
   * there is a leading `data:`, otherwise [_separatorIndices] starts with
   * `-1`.
   */
  final String _text;

  /**
   * List of the separators (';', '=' and ',') in the text.
   *
   * Starts with the index of the `:` in `data:` of the mimeType.
   * That is always either -1 or 4, depending on whether `_text` includes the
   * `data:` scheme or not.
   *
   * The first speparator ends the mime type. We don't bother with finding
   * the '/' inside the mime type.
   *
   * Each two separators after that marks a parameter key and value.
   *
   * If there is a single separator left, it ends the "base64" marker.
   *
   * So the following separators are found for a text:
   *
   *     data:text/plain;foo=bar;base64,ARGLEBARGLE=
   *         ^          ^   ^   ^      ^
   *
   */
  final List<int> _separatorIndices;

  /**
   * Cache of the result returned by [uri].
   */
  Uri _uriCache;

  UriData._(this._text, this._separatorIndices, this._uriCache);

  /**
   * Creates a `data:` URI containing the [content] string.
   *
   * Equivalent to `new Uri.dataFromString(...).data`, but may
   * be more efficient if the [uri] itself isn't used.
   */
  factory UriData.fromString(String content,
                             {String mimeType,
                              Encoding encoding,
                              Map<String, String> parameters,
                              bool base64: false}) {
    StringBuffer buffer = new StringBuffer();
    List<int> indices = [_noScheme];
    String charsetName;
    String encodingName;
    if (parameters != null) charsetName = parameters["charset"];
    if (encoding == null) {
      if (charsetName != null) {
        encoding = Encoding.getByName(charsetName);
      }
    } else if (charsetName == null) {
      // Non-null only if parameters does not contain "charset".
      encodingName = encoding.name;
    }
    encoding ??= ASCII;
    _writeUri(mimeType, encodingName, parameters, buffer, indices);
    indices.add(buffer.length);
    if (base64) {
      buffer.write(';base64,');
      indices.add(buffer.length - 1);
      buffer.write(encoding.fuse(BASE64).encode(content));
    } else {
      buffer.write(',');
      _uriEncodeBytes(_uricTable, encoding.encode(content), buffer);
    }
    return new UriData._(buffer.toString(), indices, null);
  }

  /**
   * Creates a `data:` URI containing an encoding of [bytes].
   *
   * Equivalent to `new Uri.dataFromBytes(...).data`, but may
   * be more efficient if the [uri] itself isn't used.
   */
  factory UriData.fromBytes(List<int> bytes,
                            {mimeType: "application/octet-stream",
                             Map<String, String> parameters,
                             percentEncoded: false}) {
    StringBuffer buffer = new StringBuffer();
    List<int> indices = [_noScheme];
    _writeUri(mimeType, null, parameters, buffer, indices);
    indices.add(buffer.length);
    if (percentEncoded) {
      buffer.write(',');
      _uriEncodeBytes(_uricTable, bytes, buffer);
    } else {
      buffer.write(';base64,');
      indices.add(buffer.length - 1);
      BASE64.encoder
            .startChunkedConversion(
                new StringConversionSink.fromStringSink(buffer))
            .addSlice(bytes, 0, bytes.length, true);
    }

    return new UriData._(buffer.toString(), indices, null);
  }

  /**
   * Creates a `DataUri` from a [Uri] which must have `data` as [Uri.scheme].
   *
   * The [uri] must have scheme `data` and no authority or fragment,
   * and the path (concatenated with the query, if there is one) must be valid
   * as data URI content with the same rules as [parse].
   */
  factory UriData.fromUri(Uri uri) {
    if (uri.scheme != "data") {
      throw new ArgumentError.value(uri, "uri",
                                    "Scheme must be 'data'");
    }
    if (uri.hasAuthority) {
      throw new ArgumentError.value(uri, "uri",
                                    "Data uri must not have authority");
    }
    if (uri.hasFragment) {
      throw new ArgumentError.value(uri, "uri",
                                    "Data uri must not have a fragment part");
    }
    if (!uri.hasQuery) {
      return _parse(uri.path, 0, uri);
    }
    // Includes path and query (and leading "data:").
    return _parse("$uri", 5, uri);
  }

  /**
   * Writes the initial part of a `data:` uri, from after the "data:"
   * until just before the ',' before the data, or before a `;base64,`
   * marker.
   *
   * Of an [indices] list is passed, separator indices are stored in that
   * list.
   */
  static void _writeUri(String mimeType,
                        String charsetName,
                        Map<String, String> parameters,
                        StringBuffer buffer, List indices) {
    if (mimeType == null || mimeType == "text/plain") {
      mimeType = "";
    }
    if (mimeType.isEmpty || identical(mimeType, "application/octet-stream")) {
      buffer.write(mimeType);  // Common cases need no escaping.
    } else {
      int slashIndex = _validateMimeType(mimeType);
      if (slashIndex < 0) {
        throw new ArgumentError.value(mimeType, "mimeType",
                                      "Invalid MIME type");
      }
      buffer.write(Uri._uriEncode(_tokenCharTable,
                                  mimeType.substring(0, slashIndex),
                                  UTF8, false));
      buffer.write("/");
      buffer.write(Uri._uriEncode(_tokenCharTable,
                                  mimeType.substring(slashIndex + 1),
                                  UTF8, false));
    }
    if (charsetName != null) {
      if (indices != null) {
        indices..add(buffer.length)
               ..add(buffer.length + 8);
      }
      buffer.write(";charset=");
      buffer.write(Uri._uriEncode(_tokenCharTable, charsetName, UTF8, false));
    }
    parameters?.forEach((var key, var value) {
      if (key.isEmpty) {
        throw new ArgumentError.value("", "Parameter names must not be empty");
      }
      if (value.isEmpty) {
        throw new ArgumentError.value("", "Parameter values must not be empty",
                                      'parameters["$key"]');
      }
      if (indices != null) indices.add(buffer.length);
      buffer.write(';');
      // Encode any non-RFC2045-token character and both '%' and '#'.
      buffer.write(Uri._uriEncode(_tokenCharTable, key, UTF8, false));
      if (indices != null) indices.add(buffer.length);
      buffer.write('=');
      buffer.write(Uri._uriEncode(_tokenCharTable, value, UTF8, false));
    });
  }

  /**
   * Checks mimeType is valid-ish (`token '/' token`).
   *
   * Returns the index of the slash, or -1 if the mime type is not
   * considered valid.
   *
   * Currently only looks for slashes, all other characters will be
   * percent-encoded as UTF-8 if necessary.
   */
  static int _validateMimeType(String mimeType) {
    int slashIndex = -1;
    for (int i = 0; i < mimeType.length; i++) {
      var char = mimeType.codeUnitAt(i);
      if (char != Uri._SLASH) continue;
      if (slashIndex < 0) {
        slashIndex = i;
        continue;
      }
      return -1;
    }
    return slashIndex;
  }

  /**
   * Parses a string as a `data` URI.
   *
   * The string must have the format:
   *
   * ```
   * 'data:' (type '/' subtype)? (';' attribute '=' value)* (';base64')? ',' data
   * ````
   *
   * where `type`, `subtype`, `attribute` and `value` are specified in RFC-2045,
   * and `data` is a sequnce of URI-characters (RFC-2396 `uric`).
   *
   * This means that all the characters must be ASCII, but the URI may contain
   * percent-escapes for non-ASCII byte values that need an interpretation
   * to be converted to the corresponding string.
   *
   * Parsing doesn't check the validity of any part, it just checks that the
   * input has the correct structure with the correct sequence of `/`, `;`, `=`
   * and `,` delimiters.
   *
   * Accessing the individual parts may fail later if they turn out to have
   * content that can't be decoded sucessfully as a string.
   */
  static UriData parse(String uri) {
    if (!uri.startsWith("data:")) {
      throw new FormatException("Does not start with 'data:'", uri, 0);
    }
    return _parse(uri, 5, null);
  }

  /**
   * The [Uri] that this `UriData` is giving access to.
   *
   * Returns a `Uri` with scheme `data` and the remainder of the data URI
   * as path.
   */
  Uri get uri {
    if (_uriCache != null) return _uriCache;
    String path = _text;
    String query = null;
    int colonIndex = _separatorIndices[0];
    int queryIndex = _text.indexOf('?', colonIndex + 1);
    int end = null;
    if (queryIndex >= 0) {
      query = _text.substring(queryIndex + 1);
      end = queryIndex;
    }
    path = _text.substring(colonIndex + 1, end);
    // TODO(lrn): This can generate a URI that isn't path normalized.
    // That's perfectly reasonable - data URIs are not hierarchical,
    // but it may make some consumers stumble.
    // Should we at least do escape normalization?
    _uriCache = new Uri._internal("data", "", null, null, path, query, null);
    return _uriCache;
  }

  /**
   * The MIME type of the data URI.
   *
   * A data URI consists of a "media type" followed by data.
   * The media type starts with a MIME type and can be followed by
   * extra parameters.
   *
   * Example:
   *
   *     data:text/plain;charset=utf-8,Hello%20World!
   *
   * This data URI has the media type `text/plain;charset=utf-8`, which is the
   * MIME type `text/plain` with the parameter `charset` with value `utf-8`.
   * See [RFC 2045](https://tools.ietf.org/html/rfc2045) for more detail.
   *
   * If the first part of the data URI is empty, it defaults to `text/plain`.
   */
  String get mimeType {
    int start = _separatorIndices[0] + 1;
    int end = _separatorIndices[1];
    if (start == end) return "text/plain";
    return Uri._uriDecode(_text, start, end, UTF8, false);
  }

  /**
   * The charset parameter of the media type.
   *
   * If the parameters of the media type contains a `charset` parameter
   * then this returns its value, otherwise it returns `US-ASCII`,
   * which is the default charset for data URIs.
   */
  String get charset {
    int parameterStart = 1;
    int parameterEnd = _separatorIndices.length - 1;  // The ',' before data.
    if (isBase64) {
      // There is a ";base64" separator, so subtract one for that as well.
      parameterEnd -= 1;
    }
    for (int i = parameterStart; i < parameterEnd; i += 2) {
      var keyStart = _separatorIndices[i] + 1;
      var keyEnd = _separatorIndices[i + 1];
      if (keyEnd == keyStart + 7 && _text.startsWith("charset", keyStart)) {
        return Uri._uriDecode(_text, keyEnd + 1, _separatorIndices[i + 2],
                              UTF8, false);
      }
    }
    return "US-ASCII";
  }

  /**
   * Whether the data is Base64 encoded or not.
   */
  bool get isBase64 => _separatorIndices.length.isOdd;

  /**
   * The content part of the data URI, as its actual representation.
   *
   * This string may contain percent escapes.
   */
  String get contentText => _text.substring(_separatorIndices.last + 1);

  /**
   * The content part of the data URI as bytes.
   *
   * If the data is Base64 encoded, it will be decoded to bytes.
   *
   * If the data is not Base64 encoded, it will be decoded by unescaping
   * percent-escaped characters and returning byte values of each unescaped
   * character. The bytes will not be, e.g., UTF-8 decoded.
   */
  List<int> contentAsBytes() {
    String text = _text;
    int start = _separatorIndices.last + 1;
    if (isBase64) {
      return BASE64.decoder.convert(text, start);
    }

    // Not base64, do percent-decoding and return the remaining bytes.
    // Compute result size.
    const int percent = 0x25;
    int length = text.length - start;
    for (int i = start; i < text.length; i++) {
      var codeUnit = text.codeUnitAt(i);
      if (codeUnit == percent) {
        i += 2;
        length -= 2;
      }
    }
    // Fill result array.
    Uint8List result = new Uint8List(length);
    if (length == text.length) {
      result.setRange(0, length, text.codeUnits, start);
      return result;
    }
    int index = 0;
    for (int i = start; i < text.length; i++) {
      var codeUnit = text.codeUnitAt(i);
      if (codeUnit != percent) {
        result[index++] = codeUnit;
      } else {
        if (i + 2 < text.length) {
          var digit1 = Uri._parseHexDigit(text.codeUnitAt(i + 1));
          var digit2 = Uri._parseHexDigit(text.codeUnitAt(i + 2));
          if (digit1 >= 0 && digit2 >= 0) {
            int byte = digit1 * 16 + digit2;
            result[index++] = byte;
            i += 2;
            continue;
          }
        }
        throw new FormatException("Invalid percent escape", text, i);
      }
    }
    assert(index == result.length);
    return result;
  }

  /**
   * Returns a string created from the content of the data URI.
   *
   * If the content is Base64 encoded, it will be decoded to bytes and then
   * decoded to a string using [encoding].
   * If encoding is omitted, the value of a `charset` parameter is used
   * if it is recongized by [Encoding.getByName], otherwise it defaults to
   * the [ASCII] encoding, which is the default encoding for data URIs
   * that do not specify an encoding.
   *
   * If the content is not Base64 encoded, it will first have percent-escapes
   * converted to bytes and then the character codes and byte values are
   * decoded using [encoding].
   */
  String contentAsString({Encoding encoding}) {
    if (encoding == null) {
      var charset = this.charset;  // Returns "US-ASCII" if not present.
      encoding = Encoding.getByName(charset);
      if (encoding == null) {
        throw new UnsupportedError("Unknown charset: $charset");
      }
    }
    String text = _text;
    int start = _separatorIndices.last + 1;
    if (isBase64) {
      var converter = BASE64.decoder.fuse(encoding.decoder);
      return converter.convert(text.substring(start));
    }
    return Uri._uriDecode(text, start, text.length, encoding, false);
  }

  /**
   * A map representing the parameters of the media type.
   *
   * A data URI may contain parameters between the MIME type and the
   * data. This converts these parameters to a map from parameter name
   * to parameter value.
   * The map only contains parameters that actually occur in the URI.
   * The `charset` parameter has a default value even if it doesn't occur
   * in the URI, which is reflected by the [charset] getter. This means that
   * [charset] may return a value even if `parameters["charset"]` is `null`.
   *
   * If the values contain non-ASCII values or percent escapes, they default
   * to being decoded as UTF-8.
   */
  Map<String, String> get parameters {
    var result = <String, String>{};
    for (int i = 3; i < _separatorIndices.length; i += 2) {
      var start = _separatorIndices[i - 2] + 1;
      var equals = _separatorIndices[i - 1];
      var end = _separatorIndices[i];
      String key = Uri._uriDecode(_text, start, equals, UTF8, false);
      String value = Uri._uriDecode(_text,equals + 1, end, UTF8, false);
      result[key] = value;
    }
    return result;
  }

  static UriData _parse(String text, int start, Uri sourceUri) {
    assert(start == 0 || start == 5);
    assert((start == 5) == text.startsWith("data:"));

    /// Character codes.
    const int comma     = 0x2c;
    const int slash     = 0x2f;
    const int semicolon = 0x3b;
    const int equals    = 0x3d;
    List<int> indices = [start - 1];
    int slashIndex = -1;
    var char;
    int i = start;
    for (; i < text.length; i++) {
      char = text.codeUnitAt(i);
      if (char == comma || char == semicolon) break;
      if (char == slash) {
        if (slashIndex < 0) {
          slashIndex = i;
          continue;
        }
        throw new FormatException("Invalid MIME type", text, i);
      }
    }
    if (slashIndex < 0 && i > start) {
      // An empty MIME type is allowed, but if non-empty it must contain
      // exactly one slash.
      throw new FormatException("Invalid MIME type", text, i);
    }
    while (char != comma) {
      // Parse parameters and/or "base64".
      indices.add(i);
      i++;
      int equalsIndex = -1;
      for (; i < text.length; i++) {
        char = text.codeUnitAt(i);
        if (char == equals) {
          if (equalsIndex < 0) equalsIndex = i;
        } else if (char == semicolon || char == comma) {
          break;
        }
      }
      if (equalsIndex >= 0) {
        indices.add(equalsIndex);
      } else {
        // Have to be final "base64".
        var lastSeparator = indices.last;
        if (char != comma ||
            i != lastSeparator + 7 /* "base64,".length */ ||
            !text.startsWith("base64", lastSeparator + 1)) {
          throw new FormatException("Expecting '='", text, i);
        }
        break;
      }
    }
    indices.add(i);
    return new UriData._(text, indices, sourceUri);
  }

  /**
   * Like [Uri._uriEncode] but takes the input as bytes, not a string.
   *
   * Encodes into [buffer] instead of creating its own buffer.
   */
  static void _uriEncodeBytes(List<int> canonicalTable,
                              List<int> bytes,
                              StringSink buffer) {
    // Encode the string into bytes then generate an ASCII only string
    // by percent encoding selected bytes.
    int byteOr = 0;
    for (int i = 0; i < bytes.length; i++) {
      int byte = bytes[i];
      byteOr |= byte;
      if (byte < 128 &&
          ((canonicalTable[byte >> 4] & (1 << (byte & 0x0f))) != 0)) {
        buffer.writeCharCode(byte);
      } else {
        buffer.writeCharCode(Uri._PERCENT);
        buffer.writeCharCode(Uri._hexDigits.codeUnitAt(byte >> 4));
        buffer.writeCharCode(Uri._hexDigits.codeUnitAt(byte & 0x0f));
      }
    }
    if ((byteOr & ~0xFF) != 0) {
      for (int i = 0; i < bytes.length; i++) {
        var byte = bytes[i];
        if (byte < 0 || byte > 255) {
          throw new ArgumentError.value(byte, "non-byte value");
        }
      }
    }
  }

  String toString() =>
      (_separatorIndices[0] == _noScheme) ? "data:$_text" : _text;

  // Table of the `token` characters of RFC 2045 in a URI.
  //
  // A token is any US-ASCII character except SPACE, control characters and
  // `tspecial` characters. The `tspecial` category is:
  // '(', ')', '<', '>', '@', ',', ';', ':', '\', '"', '/', '[, ']', '?', '='.
  //
  // In a data URI, we also need to escape '%' and '#' characters.
  static const _tokenCharTable = const [
                //             LSB             MSB
                //              |               |
      0x0000,   // 0x00 - 0x0f  00000000 00000000
      0x0000,   // 0x10 - 0x1f  00000000 00000000
                //               !  $ &'   *+ -.
      0x6cd2,   // 0x20 - 0x2f  01001011 00110110
                //              01234567 89
      0x03ff,   // 0x30 - 0x3f  11111111 11000000
                //               ABCDEFG HIJKLMNO
      0xfffe,   // 0x40 - 0x4f  01111111 11111111
                //              PQRSTUVW XYZ   ^_
      0xc7ff,   // 0x50 - 0x5f  11111111 11100011
                //              `abcdefg hijklmno
      0xffff,   // 0x60 - 0x6f  11111111 11111111
                //              pqrstuvw xyz{|}~
      0x7fff];  // 0x70 - 0x7f  11111111 11111110

  // All non-escape RFC-2396 uric characters.
  //
  //  uric        =  reserved | unreserved | escaped
  //  reserved    =  ";" | "/" | "?" | ":" | "@" | "&" | "=" | "+" | "$" | ","
  //  unreserved  =  alphanum | mark
  //  mark        =  "-" | "_" | "." | "!" | "~" | "*" | "'" | "(" | ")"
  //
  // This is the same characters as in a URI query (which is URI pchar plus '?')
  static const _uricTable = Uri._queryCharTable;
}<|MERGE_RESOLUTION|>--- conflicted
+++ resolved
@@ -245,99 +245,6 @@
 
   /**
    * Returns the authority component.
-<<<<<<< HEAD
-   *
-   * The authority is formatted from the [userInfo], [host] and [port]
-   * parts.
-   *
-   * Returns the empty string if there is no authority component.
-   */
-  String get authority {
-    if (!hasAuthority) return "";
-    var sb = new StringBuffer();
-    _writeAuthority(sb);
-    return sb.toString();
-  }
-
-  /**
-   * Returns the user info part of the authority component.
-   *
-   * Returns the empty string if there is no user info in the
-   * authority component.
-   */
-  String get userInfo => _userInfo;
-
-  /**
-   * Returns the host part of the authority component.
-   *
-   * Returns the empty string if there is no authority component and
-   * hence no host.
-   *
-   * If the host is an IP version 6 address, the surrounding `[` and `]` is
-   * removed.
-   *
-   * The host string is case-insensitive.
-   * The returned host name is canonicalized to lower-case
-   * with upper-case percent-escapes.
-   */
-  String get host {
-    if (_host == null) return "";
-    if (_host.startsWith('[')) {
-      return _host.substring(1, _host.length - 1);
-    }
-    return _host;
-  }
-
-  /**
-   * Returns the port part of the authority component.
-   *
-   * Returns the defualt port if there is no port number in the authority
-   * component. That's 80 for http, 443 for https, and 0 for everything else.
-   */
-  int get port {
-    if (_port == null) return _defaultPort(scheme);
-    return _port;
-  }
-
-  // The default port for the scheme of this Uri..
-  static int _defaultPort(String scheme) {
-    if (scheme == "http") return 80;
-    if (scheme == "https") return 443;
-    return 0;
-  }
-
-  /**
-   * Returns the path component.
-   *
-   * The returned path is encoded. To get direct access to the decoded
-   * path use [pathSegments].
-   *
-   * Returns the empty string if there is no path component.
-   */
-  String get path => _path;
-
-  /**
-   * Returns the query component. The returned query is encoded. To get
-   * direct access to the decoded query use [queryParameters].
-   *
-   * Returns the empty string if there is no query component.
-   */
-  String get query => (_query == null) ? "" : _query;
-
-  /**
-   * Returns the fragment identifier component.
-   *
-   * Returns the empty string if there is no fragment identifier
-   * component.
-   */
-  String get fragment => (_fragment == null) ? "" : _fragment;
-
-  /**
-   * Creates a new `Uri` object by parsing a URI string.
-   *
-   * If [start] and [end] are provided, only the substring from `start`
-   * to `end` is parsed as a URI.
-=======
    *
    * The authority is formatted from the [userInfo], [host] and [port]
    * parts.
@@ -924,270 +831,10 @@
    *
    * When running in a browser this is the current URL (from
    * `window.location.href`).
->>>>>>> 9d5fd9d5
    *
    * When not running in a browser this is the file URI referencing
    * the current working directory.
    */
-<<<<<<< HEAD
-  static Uri parse(String uri, [int start = 0, int end]) {
-    // This parsing will not validate percent-encoding, IPv6, etc.
-    // When done splitting into parts, it will call, e.g., [_makeFragment]
-    // to do the final parsing.
-    //
-    // Important parts of the RFC 3986 used here:
-    // URI           = scheme ":" hier-part [ "?" query ] [ "#" fragment ]
-    //
-    // hier-part     = "//" authority path-abempty
-    //               / path-absolute
-    //               / path-rootless
-    //               / path-empty
-    //
-    // URI-reference = URI / relative-ref
-    //
-    // absolute-URI  = scheme ":" hier-part [ "?" query ]
-    //
-    // relative-ref  = relative-part [ "?" query ] [ "#" fragment ]
-    //
-    // relative-part = "//" authority path-abempty
-    //               / path-absolute
-    //               / path-noscheme
-    //               / path-empty
-    //
-    // scheme        = ALPHA *( ALPHA / DIGIT / "+" / "-" / "." )
-    //
-    // authority     = [ userinfo "@" ] host [ ":" port ]
-    // userinfo      = *( unreserved / pct-encoded / sub-delims / ":" )
-    // host          = IP-literal / IPv4address / reg-name
-    // port          = *DIGIT
-    // reg-name      = *( unreserved / pct-encoded / sub-delims )
-    //
-    // path          = path-abempty    ; begins with "/" or is empty
-    //               / path-absolute   ; begins with "/" but not "//"
-    //               / path-noscheme   ; begins with a non-colon segment
-    //               / path-rootless   ; begins with a segment
-    //               / path-empty      ; zero characters
-    //
-    // path-abempty  = *( "/" segment )
-    // path-absolute = "/" [ segment-nz *( "/" segment ) ]
-    // path-noscheme = segment-nz-nc *( "/" segment )
-    // path-rootless = segment-nz *( "/" segment )
-    // path-empty    = 0<pchar>
-    //
-    // segment       = *pchar
-    // segment-nz    = 1*pchar
-    // segment-nz-nc = 1*( unreserved / pct-encoded / sub-delims / "@" )
-    //               ; non-zero-length segment without any colon ":"
-    //
-    // pchar         = unreserved / pct-encoded / sub-delims / ":" / "@"
-    //
-    // query         = *( pchar / "/" / "?" )
-    //
-    // fragment      = *( pchar / "/" / "?" )
-    const int EOI = -1;
-
-    String scheme = "";
-    String userinfo = "";
-    String host = null;
-    int port = null;
-    String path = null;
-    String query = null;
-    String fragment = null;
-    if (end == null) end = uri.length;
-
-    int index = start;
-    int pathStart = start;
-    // End of input-marker.
-    int char = EOI;
-
-    void parseAuth() {
-      if (index == end) {
-        char = EOI;
-        return;
-      }
-      int authStart = index;
-      int lastColon = -1;
-      int lastAt = -1;
-      char = uri.codeUnitAt(index);
-      while (index < end) {
-        char = uri.codeUnitAt(index);
-        if (char == _SLASH || char == _QUESTION || char == _NUMBER_SIGN) {
-          break;
-        }
-        if (char == _AT_SIGN) {
-          lastAt = index;
-          lastColon = -1;
-        } else if (char == _COLON) {
-          lastColon = index;
-        } else if (char == _LEFT_BRACKET) {
-          lastColon = -1;
-          int endBracket = uri.indexOf(']', index + 1);
-          if (endBracket == -1) {
-            index = end;
-            char = EOI;
-            break;
-          } else {
-            index = endBracket;
-          }
-        }
-        index++;
-        char = EOI;
-      }
-      int hostStart = authStart;
-      int hostEnd = index;
-      if (lastAt >= 0) {
-        userinfo = _makeUserInfo(uri, authStart, lastAt);
-        hostStart = lastAt + 1;
-      }
-      if (lastColon >= 0) {
-        int portNumber;
-        if (lastColon + 1 < index) {
-          portNumber = 0;
-          for (int i = lastColon + 1; i < index; i++) {
-            int digit = uri.codeUnitAt(i);
-            if (_ZERO > digit || _NINE < digit) {
-              _fail(uri, i, "Invalid port number");
-            }
-            portNumber = portNumber * 10 + (digit - _ZERO);
-          }
-        }
-        port = _makePort(portNumber, scheme);
-        hostEnd = lastColon;
-      }
-      host = _makeHost(uri, hostStart, hostEnd, true);
-      if (index < end) {
-        char = uri.codeUnitAt(index);
-      }
-    }
-
-    // When reaching path parsing, the current character is known to not
-    // be part of the path.
-    const int NOT_IN_PATH = 0;
-    // When reaching path parsing, the current character is part
-    // of the a non-empty path.
-    const int IN_PATH = 1;
-    // When reaching authority parsing, authority is possible.
-    // This is only true at start or right after scheme.
-    const int ALLOW_AUTH = 2;
-
-    // Current state.
-    // Initialized to the default value that is used when exiting the
-    // scheme loop by reaching the end of input.
-    // All other breaks set their own state.
-    int state = NOT_IN_PATH;
-    int i = index;  // Temporary alias for index to avoid bug 19550 in dart2js.
-    while (i < end) {
-      char = uri.codeUnitAt(i);
-      if (char == _QUESTION || char == _NUMBER_SIGN) {
-        state = NOT_IN_PATH;
-        break;
-      }
-      if (char == _SLASH) {
-        state = (i == start) ? ALLOW_AUTH : IN_PATH;
-        break;
-      }
-      if (char == _COLON) {
-        if (i == start) _fail(uri, start, "Invalid empty scheme");
-        scheme = _makeScheme(uri, start, i);
-        i++;
-        if (scheme == "data") {
-          // This generates a URI that is (potentially) not path normalized.
-          // Applying part normalization to a non-hierarchial URI isn't
-          // meaningful.
-          return UriData._parse(uri, i, null).uri;
-        }
-        pathStart = i;
-        if (i == end) {
-          char = EOI;
-          state = NOT_IN_PATH;
-        } else {
-          char = uri.codeUnitAt(i);
-          if (char == _QUESTION || char == _NUMBER_SIGN) {
-            state = NOT_IN_PATH;
-          } else if (char == _SLASH) {
-            state = ALLOW_AUTH;
-          } else {
-            state = IN_PATH;
-          }
-        }
-        break;
-      }
-      i++;
-      char = EOI;
-    }
-    index = i;  // Remove alias when bug is fixed.
-
-    if (state == ALLOW_AUTH) {
-      assert(char == _SLASH);
-      // Have seen one slash either at start or right after scheme.
-      // If two slashes, it's an authority, otherwise it's just the path.
-      index++;
-      if (index == end) {
-        char = EOI;
-        state = NOT_IN_PATH;
-      } else {
-        char = uri.codeUnitAt(index);
-        if (char == _SLASH) {
-          index++;
-          parseAuth();
-          pathStart = index;
-        }
-        if (char == _QUESTION || char == _NUMBER_SIGN || char == EOI) {
-          state = NOT_IN_PATH;
-        } else {
-          state = IN_PATH;
-        }
-      }
-    }
-
-    assert(state == IN_PATH || state == NOT_IN_PATH);
-    if (state == IN_PATH) {
-      // Characters from pathStart to index (inclusive) are known
-      // to be part of the path.
-      while (++index < end) {
-        char = uri.codeUnitAt(index);
-        if (char == _QUESTION || char == _NUMBER_SIGN) {
-          break;
-        }
-        char = EOI;
-      }
-      state = NOT_IN_PATH;
-    }
-
-    assert(state == NOT_IN_PATH);
-    bool hasAuthority = (host != null);
-    path = _makePath(uri, pathStart, index, null, scheme, hasAuthority);
-
-    if (char == _QUESTION) {
-      int numberSignIndex = -1;
-      for (int i = index + 1; i < end; i++) {
-        if (uri.codeUnitAt(i) == _NUMBER_SIGN) {
-          numberSignIndex = i;
-          break;
-        }
-      }
-      if (numberSignIndex < 0) {
-        query = _makeQuery(uri, index + 1, end, null);
-      } else {
-        query = _makeQuery(uri, index + 1, numberSignIndex, null);
-        fragment = _makeFragment(uri, numberSignIndex + 1, end);
-      }
-    } else if (char == _NUMBER_SIGN) {
-      fragment = _makeFragment(uri, index + 1, end);
-    }
-    return new Uri._internal(scheme,
-                             userinfo,
-                             host,
-                             port,
-                             path,
-                             query,
-                             fragment);
-  }
-
-  // Report a parse failure.
-  static void _fail(String uri, int index, String message) {
-    throw new FormatException(message, uri, index);
-=======
   external static Uri get base;
 
   external static bool get _isWindows;
@@ -1770,53 +1417,10 @@
   static String _makeFragment(String fragment, int start, int end) {
     if (fragment == null) return null;
     return _normalize(fragment, start, end, _queryCharTable);
->>>>>>> 9d5fd9d5
   }
 
   static int _stringOrNullLength(String s) => (s == null) ? 0 : s.length;
 
-<<<<<<< HEAD
-    if (authority != null && authority.isNotEmpty) {
-      var hostStart = 0;
-      // Split off the user info.
-      bool hasUserInfo = false;
-      for (int i = 0; i < authority.length; i++) {
-        if (authority.codeUnitAt(i) == _AT_SIGN) {
-          hasUserInfo = true;
-          userInfo = authority.substring(0, i);
-          hostStart = i + 1;
-          break;
-        }
-      }
-      var hostEnd = hostStart;
-      if (hostStart < authority.length &&
-          authority.codeUnitAt(hostStart) == _LEFT_BRACKET) {
-        // IPv6 host.
-        for (; hostEnd < authority.length; hostEnd++) {
-          if (authority.codeUnitAt(hostEnd) == _RIGHT_BRACKET) break;
-        }
-        if (hostEnd == authority.length) {
-          throw new FormatException("Invalid IPv6 host entry.",
-                                    authority, hostStart);
-        }
-        parseIPv6Address(authority, hostStart + 1, hostEnd);
-        hostEnd++;  // Skip the closing bracket.
-        if (hostEnd != authority.length &&
-            authority.codeUnitAt(hostEnd) != _COLON) {
-          throw new FormatException("Invalid end of authority",
-                                    authority, hostEnd);
-        }
-      }
-      // Split host and port.
-      bool hasPort = false;
-      for (; hostEnd < authority.length; hostEnd++) {
-        if (authority.codeUnitAt(hostEnd) == _COLON) {
-          var portString = authority.substring(hostEnd + 1);
-          // We allow the empty port - falling back to initial value.
-          if (portString.isNotEmpty) port = int.parse(portString);
-          break;
-        }
-=======
   /**
    * Performs RFC 3986 Percent-Encoding Normalization.
    *
@@ -1846,209 +1450,9 @@
     if (_isUnreservedChar(value)) {
       if (lowerCase && _UPPER_CASE_A <= value && _UPPER_CASE_Z >= value) {
         value |= 0x20;
->>>>>>> 9d5fd9d5
       }
       return new String.fromCharCode(value);
     }
-<<<<<<< HEAD
-    return new Uri(scheme: scheme,
-                   userInfo: userInfo,
-                   host: host,
-                   port: port,
-                   pathSegments: unencodedPath.split("/"),
-                   queryParameters: queryParameters);
-  }
-
-  /**
-   * Creates a new file URI from an absolute or relative file path.
-   *
-   * The file path is passed in [path].
-   *
-   * This path is interpreted using either Windows or non-Windows
-   * semantics.
-   *
-   * With non-Windows semantics the slash ("/") is used to separate
-   * path segments.
-   *
-   * With Windows semantics, backslash ("\") and forward-slash ("/")
-   * are used to separate path segments, except if the path starts
-   * with "\\?\" in which case, only backslash ("\") separates path
-   * segments.
-   *
-   * If the path starts with a path separator an absolute URI is
-   * created. Otherwise a relative URI is created. One exception from
-   * this rule is that when Windows semantics is used and the path
-   * starts with a drive letter followed by a colon (":") and a
-   * path separator then an absolute URI is created.
-   *
-   * The default for whether to use Windows or non-Windows semantics
-   * determined from the platform Dart is running on. When running in
-   * the standalone VM this is detected by the VM based on the
-   * operating system. When running in a browser non-Windows semantics
-   * is always used.
-   *
-   * To override the automatic detection of which semantics to use pass
-   * a value for [windows]. Passing `true` will use Windows
-   * semantics and passing `false` will use non-Windows semantics.
-   *
-   * Examples using non-Windows semantics:
-   *
-   * ```
-   * // xxx/yyy
-   * new Uri.file("xxx/yyy", windows: false);
-   *
-   * // xxx/yyy/
-   * new Uri.file("xxx/yyy/", windows: false);
-   *
-   * // file:///xxx/yyy
-   * new Uri.file("/xxx/yyy", windows: false);
-   *
-   * // file:///xxx/yyy/
-   * new Uri.file("/xxx/yyy/", windows: false);
-   *
-   * // C:
-   * new Uri.file("C:", windows: false);
-   * ```
-   *
-   * Examples using Windows semantics:
-   *
-   * ```
-   * // xxx/yyy
-   * new Uri.file(r"xxx\yyy", windows: true);
-   *
-   * // xxx/yyy/
-   * new Uri.file(r"xxx\yyy\", windows: true);
-   *
-   * file:///xxx/yyy
-   * new Uri.file(r"\xxx\yyy", windows: true);
-   *
-   * file:///xxx/yyy/
-   * new Uri.file(r"\xxx\yyy/", windows: true);
-   *
-   * // file:///C:/xxx/yyy
-   * new Uri.file(r"C:\xxx\yyy", windows: true);
-   *
-   * // This throws an error. A path with a drive letter is not absolute.
-   * new Uri.file(r"C:", windows: true);
-   *
-   * // This throws an error. A path with a drive letter is not absolute.
-   * new Uri.file(r"C:xxx\yyy", windows: true);
-   *
-   * // file://server/share/file
-   * new Uri.file(r"\\server\share\file", windows: true);
-   * ```
-   *
-   * If the path passed is not a legal file path [ArgumentError] is thrown.
-   */
-  factory Uri.file(String path, {bool windows}) {
-    windows = (windows == null) ? Uri._isWindows : windows;
-    return windows ? _makeWindowsFileUrl(path, false)
-                   : _makeFileUri(path, false);
-  }
-
-  /**
-   * Like [Uri.file] except that a non-empty URI path ends in a slash.
-   *
-   * If [path] is not empty, and it doesn't end in a directory separator,
-   * then a slash is added to the returned URI's path.
-   * In all other cases, the result is the same as returned by `Uri.file`.
-   */
-  factory Uri.directory(String path, {bool windows}) {
-    windows = (windows == null) ? Uri._isWindows : windows;
-    return windows ? _makeWindowsFileUrl(path, true)
-                   : _makeFileUri(path, true);
-  }
-
-  /**
-   * Creates a `data:` URI containing the [content] string.
-   *
-   * Converts the content to a bytes using [encoding] or the charset specified
-   * in [parameters] (defaulting to US-ASCII if not specified or unrecognized),
-   * then encodes the bytes into the resulting data URI.
-   *
-   * Defaults to encoding using percent-encoding (any non-ASCII or non-URI-valid
-   * bytes is replaced by a percent encoding). If [base64] is true, the bytes
-   * are instead encoded using [BASE64].
-   *
-   * If [encoding] is not provided and [parameters] has a `charset` entry,
-   * that name is looked up using [Encoding.getByName],
-   * and if the lookup returns an encoding, that encoding is used to convert
-   * [content] to bytes.
-   * If providing both an [encoding] and a charset [parameter], they should
-   * agree, otherwise decoding won't be able to use the charset parameter
-   * to determine the encoding.
-   *
-   * If [mimeType] and/or [parameters] are supplied, they are added to the
-   * created URI. If any of these contain characters that are not allowed
-   * in the data URI, the character is percent-escaped. If the character is
-   * non-ASCII, it is first UTF-8 encoded and then the bytes are percent
-   * encoded. An omitted [mimeType] in a data URI means `text/plain`, just
-   * as an omitted `charset` parameter defaults to meaning `US-ASCII`.
-   *
-   * To read the content back, use [UriData.contentAsString].
-   */
-  factory Uri.dataFromString(String content,
-                             {String mimeType,
-                              Encoding encoding,
-                              Map<String, String> parameters,
-                              bool base64: false}) {
-    UriData data =  new UriData.fromString(content,
-                                           mimeType: mimeType,
-                                           encoding: encoding,
-                                           parameters: parameters,
-                                           base64: base64);
-    return data.uri;
-  }
-
-  /**
-   * Creates a `data:` URI containing an encoding of [bytes].
-   *
-   * Defaults to Base64 encoding the bytes, but if [percentEncoded]
-   * is `true`, the bytes will instead be percent encoded (any non-ASCII
-   * or non-valid-ASCII-character byte is replaced by a percent encoding).
-   *
-   * To read the bytes back, use [UriData.contentAsBytes].
-   *
-   * It defaults to having the mime-type `application/octet-stream`.
-   * The [mimeType] and [parameters] are added to the created URI.
-   * If any of these contain characters that are not allowed
-   * in the data URI, the character is percent-escaped. If the character is
-   * non-ASCII, it is first UTF-8 encoded and then the bytes are percent
-   * encoded.
-   */
-  factory Uri.dataFromBytes(List<int> bytes,
-                            {mimeType: "application/octet-stream",
-                             Map<String, String> parameters,
-                             percentEncoded: false}) {
-    UriData data = new UriData.fromBytes(bytes,
-                                         mimeType: mimeType,
-                                         parameters: parameters,
-                                         percentEncoded: percentEncoded);
-    return data.uri;
-  }
-
-  /**
-   * Returns the natural base URI for the current platform.
-   *
-   * When running in a browser this is the current URL (from
-   * `window.location.href`).
-   *
-   * When not running in a browser this is the file URI referencing
-   * the current working directory.
-   */
-  external static Uri get base;
-
-  external static bool get _isWindows;
-
-  static _checkNonWindowsPathReservedCharacters(List<String> segments,
-                                                bool argumentError) {
-    segments.forEach((segment) {
-      if (segment.contains("/")) {
-        if (argumentError) {
-          throw new ArgumentError("Illegal path character $segment");
-        } else {
-          throw new UnsupportedError("Illegal path character $segment");
-=======
     if (firstDigit >= _LOWER_CASE_A || secondDigit >= _LOWER_CASE_A) {
       // Either digit is lower case.
       return source.substring(index, index + 3).toUpperCase();
@@ -2089,7 +1493,6 @@
         if (char > 0xffff) {
           encodedBytes = 4;
           flag = 0xf0;
->>>>>>> 9d5fd9d5
         }
       }
       codeUnits = new List(3 * encodedBytes);
@@ -2219,664 +1622,6 @@
       baseEnd = newEnd;
       backCount--;
     }
-<<<<<<< HEAD
-  }
-
-  /**
-   * Returns a new `Uri` based on this one, but with some parts replaced.
-   *
-   * This method takes the same parameters as the [new Uri] constructor,
-   * and they have the same meaning.
-   *
-   * At most one of [path] and [pathSegments] must be provided.
-   * Likewise, at most one of [query] and [queryParameters] must be provided.
-   *
-   * Each part that is not provided will default to the corresponding
-   * value from this `Uri` instead.
-   *
-   * This method is different from [Uri.resolve] which overrides in a
-   * hierarchial manner,
-   * and can instead replace each part of a `Uri` individually.
-   *
-   * Example:
-   *
-   *     Uri uri1 = Uri.parse("a://b@c:4/d/e?f#g");
-   *     Uri uri2 = uri1.replace(scheme: "A", path: "D/E/E", fragment: "G");
-   *     print(uri2);  // prints "A://b@c:4/D/E/E/?f#G"
-   *
-   * This method acts similarly to using the `new Uri` constructor with
-   * some of the arguments taken from this `Uri` . Example:
-   *
-   *     Uri uri3 = new Uri(
-   *         scheme: "A",
-   *         userInfo: uri1.userInfo,
-   *         host: uri1.host,
-   *         port: uri1.port,
-   *         path: "D/E/E",
-   *         query: uri1.query,
-   *         fragment: "G");
-   *     print(uri3);  // prints "A://b@c:4/D/E/E/?f#G"
-   *     print(uri2 == uri3);  // prints true.
-   *
-   * Using this method can be seen as a shorthand for the `Uri` constructor
-   * call above, but may also be slightly faster because the parts taken
-   * from this `Uri` need not be checked for validity again.
-   */
-  Uri replace({String scheme,
-               String userInfo,
-               String host,
-               int port,
-               String path,
-               Iterable<String> pathSegments,
-               String query,
-               Map<String, dynamic/*String|Iterable<String>*/> queryParameters,
-               String fragment}) {
-    // Set to true if the scheme has (potentially) changed.
-    // In that case, the default port may also have changed and we need
-    // to check even the existing port.
-    bool schemeChanged = false;
-    if (scheme != null) {
-      scheme = _makeScheme(scheme, 0, scheme.length);
-      schemeChanged = true;
-    } else {
-      scheme = this.scheme;
-    }
-    bool isFile = (scheme == "file");
-    if (userInfo != null) {
-      userInfo = _makeUserInfo(userInfo, 0, userInfo.length);
-    } else {
-      userInfo = this._userInfo;
-    }
-    if (port != null) {
-      port = _makePort(port, scheme);
-    } else {
-      port = this._port;
-      if (schemeChanged) {
-        // The default port might have changed.
-        port = _makePort(port, scheme);
-      }
-    }
-    if (host != null) {
-      host = _makeHost(host, 0, host.length, false);
-    } else if (this.hasAuthority) {
-      host = this._host;
-    } else if (userInfo.isNotEmpty || port != null || isFile) {
-      host = "";
-    }
-
-    bool hasAuthority = host != null;
-    if (path != null || pathSegments != null) {
-      path = _makePath(path, 0, _stringOrNullLength(path), pathSegments,
-                       scheme, hasAuthority);
-    } else {
-      path = this._path;
-      if ((isFile || (hasAuthority && !path.isEmpty)) &&
-          !path.startsWith('/')) {
-        path = "/" + path;
-      }
-    }
-
-    if (query != null || queryParameters != null) {
-      query = _makeQuery(query, 0, _stringOrNullLength(query), queryParameters);
-    } else {
-      query = this._query;
-    }
-
-    if (fragment != null) {
-      fragment = _makeFragment(fragment, 0, fragment.length);
-    } else {
-      fragment = this._fragment;
-    }
-
-    return new Uri._internal(
-        scheme, userInfo, host, port, path, query, fragment);
-  }
-
-  /**
-   * Returns a `Uri` that differs from this only in not having a fragment.
-   *
-   * If this `Uri` does not have a fragment, it is itself returned.
-   */
-  Uri removeFragment() {
-    if (!this.hasFragment) return this;
-    return new Uri._internal(scheme, _userInfo, _host, _port,
-                             _path, _query, null);
-  }
-
-  /**
-   * Returns the URI path split into its segments. Each of the segments in the
-   * returned list have been decoded. If the path is empty the empty list will
-   * be returned. A leading slash `/` does not affect the segments returned.
-   *
-   * The returned list is unmodifiable and will throw [UnsupportedError] on any
-   * calls that would mutate it.
-   */
-  List<String> get pathSegments {
-    var result = _pathSegments;
-    if (result != null) return result;
-
-    var pathToSplit = path;
-    if (pathToSplit.isNotEmpty && pathToSplit.codeUnitAt(0) == _SLASH) {
-      pathToSplit = pathToSplit.substring(1);
-    }
-    result = (pathToSplit == "")
-        ? const<String>[]
-        : new List<String>.unmodifiable(
-              pathToSplit.split("/").map(Uri.decodeComponent));
-    _pathSegments = result;
-    return result;
-  }
-
-  /**
-   * Returns the URI query split into a map according to the rules
-   * specified for FORM post in the [HTML 4.01 specification section
-   * 17.13.4](http://www.w3.org/TR/REC-html40/interact/forms.html#h-17.13.4 "HTML 4.01 section 17.13.4").
-   * Each key and value in the returned map has been decoded.
-   * If there is no query the empty map is returned.
-   *
-   * Keys in the query string that have no value are mapped to the
-   * empty string.
-   * If a key occurs more than once in the query string, it is mapped to
-   * an arbitrary choice of possible value.
-   * The [queryParametersAll] getter can provide a map
-   * that maps keys to all of their values.
-   *
-   * The returned map is unmodifiable.
-   */
-  Map<String, String> get queryParameters {
-    if (_queryParameters == null) {
-      _queryParameters =
-          new UnmodifiableMapView<String, String>(splitQueryString(query));
-    }
-    return _queryParameters;
-  }
-
-  /**
-   * Returns the URI query split into a map according to the rules
-   * specified for FORM post in the [HTML 4.01 specification section
-   * 17.13.4](http://www.w3.org/TR/REC-html40/interact/forms.html#h-17.13.4 "HTML 4.01 section 17.13.4").
-   * Each key and value in the returned map has been decoded. If there is no
-   * query the empty map is returned.
-   *
-   * Keys are mapped to lists of their values. If a key occurs only once,
-   * its value is a singleton list. If a key occurs with no value, the
-   * empty string is used as the value for that occurrence.
-   *
-   * The returned map and the lists it contains are unmodifiable.
-   */
-  Map<String, List<String>> get queryParametersAll {
-    if (_queryParameterLists == null) {
-      Map queryParameterLists = _splitQueryStringAll(query);
-      for (var key in queryParameterLists.keys) {
-        queryParameterLists[key] =
-            new List<String>.unmodifiable(queryParameterLists[key]);
-      }
-      _queryParameterLists =
-          new Map<String, List<String>>.unmodifiable(queryParameterLists);
-    }
-    return _queryParameterLists;
-  }
-
-  /**
-   * Returns a URI where the path has been normalized.
-   *
-   * A normalized path does not contain `.` segments or non-leading `..`
-   * segments.
-   * Only a relative path with no scheme or authority may contain
-   * leading `..` segments,
-   * a path that starts with `/` will also drop any leading `..` segments.
-   *
-   * This uses the same normalization strategy as `new Uri().resolve(this)`.
-   *
-   * Does not change any part of the URI except the path.
-   *
-   * The default implementation of `Uri` always normalizes paths, so calling
-   * this function has no effect.
-   */
-  Uri normalizePath() {
-    String path = _normalizePath(_path, scheme, hasAuthority);
-    if (identical(path, _path)) return this;
-    return this.replace(path: path);
-  }
-
-  static int _makePort(int port, String scheme) {
-    // Perform scheme specific normalization.
-    if (port != null && port == _defaultPort(scheme)) return null;
-    return port;
-  }
-
-  /**
-   * Check and normalize a host name.
-   *
-   * If the host name starts and ends with '[' and ']', it is considered an
-   * IPv6 address. If [strictIPv6] is false, the address is also considered
-   * an IPv6 address if it contains any ':' character.
-   *
-   * If it is not an IPv6 address, it is case- and escape-normalized.
-   * This escapes all characters not valid in a reg-name,
-   * and converts all non-escape upper-case letters to lower-case.
-   */
-  static String _makeHost(String host, int start, int end, bool strictIPv6) {
-    // TODO(lrn): Should we normalize IPv6 addresses according to RFC 5952?
-    if (host == null) return null;
-    if (start == end) return "";
-    // Host is an IPv6 address if it starts with '[' or contains a colon.
-    if (host.codeUnitAt(start) == _LEFT_BRACKET) {
-      if (host.codeUnitAt(end - 1) != _RIGHT_BRACKET) {
-        _fail(host, start, 'Missing end `]` to match `[` in host');
-      }
-      parseIPv6Address(host, start + 1, end - 1);
-      // RFC 5952 requires hex digits to be lower case.
-      return host.substring(start, end).toLowerCase();
-    }
-    if (!strictIPv6) {
-      // TODO(lrn): skip if too short to be a valid IPv6 address?
-      for (int i = start; i < end; i++) {
-        if (host.codeUnitAt(i) == _COLON) {
-          parseIPv6Address(host, start, end);
-          return '[$host]';
-        }
-      }
-    }
-    return _normalizeRegName(host, start, end);
-  }
-
-  static bool _isRegNameChar(int char) {
-    return char < 127 && (_regNameTable[char >> 4] & (1 << (char & 0xf))) != 0;
-  }
-
-  /**
-   * Validates and does case- and percent-encoding normalization.
-   *
-   * The [host] must be an RFC3986 "reg-name". It is converted
-   * to lower case, and percent escapes are converted to either
-   * lower case unreserved characters or upper case escapes.
-   */
-  static String _normalizeRegName(String host, int start, int end) {
-    StringBuffer buffer;
-    int sectionStart = start;
-    int index = start;
-    // Whether all characters between sectionStart and index are normalized,
-    bool isNormalized = true;
-
-    while (index < end) {
-      int char = host.codeUnitAt(index);
-      if (char == _PERCENT) {
-        // The _regNameTable contains "%", so we check that first.
-        String replacement = _normalizeEscape(host, index, true);
-        if (replacement == null && isNormalized) {
-          index += 3;
-          continue;
-        }
-        if (buffer == null) buffer = new StringBuffer();
-        String slice = host.substring(sectionStart, index);
-        if (!isNormalized) slice = slice.toLowerCase();
-        buffer.write(slice);
-        int sourceLength = 3;
-        if (replacement == null) {
-          replacement = host.substring(index, index + 3);
-        } else if (replacement == "%") {
-          replacement = "%25";
-          sourceLength = 1;
-        }
-        buffer.write(replacement);
-        index += sourceLength;
-        sectionStart = index;
-        isNormalized = true;
-      } else if (_isRegNameChar(char)) {
-        if (isNormalized && _UPPER_CASE_A <= char && _UPPER_CASE_Z >= char) {
-          // Put initial slice in buffer and continue in non-normalized mode
-          if (buffer == null) buffer = new StringBuffer();
-          if (sectionStart < index) {
-            buffer.write(host.substring(sectionStart, index));
-            sectionStart = index;
-          }
-          isNormalized = false;
-        }
-        index++;
-      } else if (_isGeneralDelimiter(char)) {
-        _fail(host, index, "Invalid character");
-      } else {
-        int sourceLength = 1;
-        if ((char & 0xFC00) == 0xD800 && (index + 1) < end) {
-          int tail = host.codeUnitAt(index + 1);
-          if ((tail & 0xFC00) == 0xDC00) {
-            char = 0x10000 | ((char & 0x3ff) << 10) | (tail & 0x3ff);
-            sourceLength = 2;
-          }
-        }
-        if (buffer == null) buffer = new StringBuffer();
-        String slice = host.substring(sectionStart, index);
-        if (!isNormalized) slice = slice.toLowerCase();
-        buffer.write(slice);
-        buffer.write(_escapeChar(char));
-        index += sourceLength;
-        sectionStart = index;
-      }
-    }
-    if (buffer == null) return host.substring(start, end);
-    if (sectionStart < end) {
-      String slice = host.substring(sectionStart, end);
-      if (!isNormalized) slice = slice.toLowerCase();
-      buffer.write(slice);
-    }
-    return buffer.toString();
-  }
-
-  /**
-   * Validates scheme characters and does case-normalization.
-   *
-   * Schemes are converted to lower case. They cannot contain escapes.
-   */
-  static String _makeScheme(String scheme, int start, int end) {
-    if (start == end) return "";
-    final int firstCodeUnit = scheme.codeUnitAt(start);
-    if (!_isAlphabeticCharacter(firstCodeUnit)) {
-      _fail(scheme, start, "Scheme not starting with alphabetic character");
-    }
-    bool containsUpperCase = false;
-    for (int i = start; i < end; i++) {
-      final int codeUnit = scheme.codeUnitAt(i);
-      if (!_isSchemeCharacter(codeUnit)) {
-        _fail(scheme, i, "Illegal scheme character");
-      }
-      if (_UPPER_CASE_A <= codeUnit && codeUnit <= _UPPER_CASE_Z) {
-        containsUpperCase = true;
-      }
-    }
-    scheme = scheme.substring(start, end);
-    if (containsUpperCase) scheme = scheme.toLowerCase();
-    return scheme;
-  }
-
-  static String _makeUserInfo(String userInfo, int start, int end) {
-    if (userInfo == null) return "";
-    return _normalize(userInfo, start, end, _userinfoTable);
-  }
-
-  static String _makePath(String path, int start, int end,
-                          Iterable<String> pathSegments,
-                          String scheme,
-                          bool hasAuthority) {
-    bool isFile = (scheme == "file");
-    bool ensureLeadingSlash = isFile || hasAuthority;
-    if (path == null && pathSegments == null) return isFile ? "/" : "";
-    if (path != null && pathSegments != null) {
-      throw new ArgumentError('Both path and pathSegments specified');
-    }
-    var result;
-    if (path != null) {
-      result = _normalize(path, start, end, _pathCharOrSlashTable);
-    } else {
-      result = pathSegments.map((s) =>
-          _uriEncode(_pathCharTable, s, UTF8, false)).join("/");
-    }
-    if (result.isEmpty) {
-      if (isFile) return "/";
-    } else if (ensureLeadingSlash && !result.startsWith('/')) {
-      result = "/" + result;
-    }
-    result = _normalizePath(result, scheme, hasAuthority);
-    return result;
-  }
-
-  /// Performs path normalization (remove dot segments) on a path.
-  ///
-  /// If the URI has neither scheme nor authority, it's considered a
-  /// "pure path" and normalization won't remove leading ".." segments.
-  /// Otherwise it follows the RFC 3986 "remove dot segments" algorithm.
-  static String _normalizePath(String path, String scheme, bool hasAuthority) {
-    if (scheme.isEmpty && !hasAuthority && !path.startsWith('/')) {
-      return _normalizeRelativePath(path);
-    }
-    return _removeDotSegments(path);
-  }
-
-  static String _makeQuery(
-      String query, int start, int end,
-      Map<String, dynamic/*String|Iterable<String>*/> queryParameters) {
-    if (query == null && queryParameters == null) return null;
-    if (query != null && queryParameters != null) {
-      throw new ArgumentError('Both query and queryParameters specified');
-    }
-    if (query != null) return _normalize(query, start, end, _queryCharTable);
-
-    var result = new StringBuffer();
-    var separator = "";
-
-    void writeParameter(String key, String value) {
-      result.write(separator);
-      separator = "&";
-      result.write(Uri.encodeQueryComponent(key));
-      if (value != null && value.isNotEmpty) {
-        result.write("=");
-        result.write(Uri.encodeQueryComponent(value));
-      }
-    }
-
-    queryParameters.forEach((key, value) {
-      if (value == null || value is String) {
-        writeParameter(key, value);
-      } else {
-        Iterable values = value;
-        for (String value in values) {
-          writeParameter(key, value);
-        }
-      }
-    });
-    return result.toString();
-  }
-
-  static String _makeFragment(String fragment, int start, int end) {
-    if (fragment == null) return null;
-    return _normalize(fragment, start, end, _queryCharTable);
-  }
-
-  static int _stringOrNullLength(String s) => (s == null) ? 0 : s.length;
-
-  /**
-   * Performs RFC 3986 Percent-Encoding Normalization.
-   *
-   * Returns a replacement string that should be replace the original escape.
-   * Returns null if no replacement is necessary because the escape is
-   * not for an unreserved character and is already non-lower-case.
-   *
-   * Returns "%" if the escape is invalid (not two valid hex digits following
-   * the percent sign). The calling code should replace the percent
-   * sign with "%25", but leave the following two characters unmodified.
-   *
-   * If [lowerCase] is true, a single character returned is always lower case,
-   */
-  static String _normalizeEscape(String source, int index, bool lowerCase) {
-    assert(source.codeUnitAt(index) == _PERCENT);
-    if (index + 2 >= source.length) {
-      return "%";  // Marks the escape as invalid.
-    }
-    int firstDigit = source.codeUnitAt(index + 1);
-    int secondDigit = source.codeUnitAt(index + 2);
-    int firstDigitValue = _parseHexDigit(firstDigit);
-    int secondDigitValue = _parseHexDigit(secondDigit);
-    if (firstDigitValue < 0 || secondDigitValue < 0) {
-      return "%";  // Marks the escape as invalid.
-    }
-    int value = firstDigitValue * 16 + secondDigitValue;
-    if (_isUnreservedChar(value)) {
-      if (lowerCase && _UPPER_CASE_A <= value && _UPPER_CASE_Z >= value) {
-        value |= 0x20;
-      }
-      return new String.fromCharCode(value);
-    }
-    if (firstDigit >= _LOWER_CASE_A || secondDigit >= _LOWER_CASE_A) {
-      // Either digit is lower case.
-      return source.substring(index, index + 3).toUpperCase();
-    }
-    // Escape is retained, and is already non-lower case, so return null to
-    // represent "no replacement necessary".
-    return null;
-  }
-
-  // Converts a UTF-16 code-unit to its value as a hex digit.
-  // Returns -1 for non-hex digits.
-  static int _parseHexDigit(int char) {
-    int digit = char ^ Uri._ZERO;
-    if (digit <= 9) return digit;
-    int lowerCase = char | 0x20;
-    if (Uri._LOWER_CASE_A <= lowerCase && lowerCase <= _LOWER_CASE_F) {
-      return lowerCase - (_LOWER_CASE_A - 10);
-    }
-    return -1;
-  }
-
-  static String _escapeChar(int char) {
-    assert(char <= 0x10ffff);  // It's a valid unicode code point.
-    List<int> codeUnits;
-    if (char < 0x80) {
-      // ASCII, a single percent encoded sequence.
-      codeUnits = new List(3);
-      codeUnits[0] = _PERCENT;
-      codeUnits[1] = _hexDigits.codeUnitAt(char >> 4);
-      codeUnits[2] = _hexDigits.codeUnitAt(char & 0xf);
-    } else {
-      // Do UTF-8 encoding of character, then percent encode bytes.
-      int flag = 0xc0;  // The high-bit markers on the first byte of UTF-8.
-      int encodedBytes = 2;
-      if (char > 0x7ff) {
-        flag = 0xe0;
-        encodedBytes = 3;
-        if (char > 0xffff) {
-          encodedBytes = 4;
-          flag = 0xf0;
-        }
-      }
-      codeUnits = new List(3 * encodedBytes);
-      int index = 0;
-      while (--encodedBytes >= 0) {
-        int byte = ((char >> (6 * encodedBytes)) & 0x3f) | flag;
-        codeUnits[index] = _PERCENT;
-        codeUnits[index + 1] = _hexDigits.codeUnitAt(byte >> 4);
-        codeUnits[index + 2] = _hexDigits.codeUnitAt(byte & 0xf);
-        index += 3;
-        flag = 0x80;  // Following bytes have only high bit set.
-      }
-    }
-    return new String.fromCharCodes(codeUnits);
-  }
-
-  /**
-   * Runs through component checking that each character is valid and
-   * normalize percent escapes.
-   *
-   * Uses [charTable] to check if a non-`%` character is allowed.
-   * Each `%` character must be followed by two hex digits.
-   * If the hex-digits are lower case letters, they are converted to
-   * upper case.
-   */
-  static String _normalize(String component, int start, int end,
-                           List<int> charTable) {
-    StringBuffer buffer;
-    int sectionStart = start;
-    int index = start;
-    // Loop while characters are valid and escapes correct and upper-case.
-    while (index < end) {
-      int char = component.codeUnitAt(index);
-      if (char < 127 && (charTable[char >> 4] & (1 << (char & 0x0f))) != 0) {
-        index++;
-      } else {
-        String replacement;
-        int sourceLength;
-        if (char == _PERCENT) {
-          replacement = _normalizeEscape(component, index, false);
-          // Returns null if we should keep the existing escape.
-          if (replacement == null) {
-            index += 3;
-            continue;
-          }
-          // Returns "%" if we should escape the existing percent.
-          if ("%" == replacement) {
-            replacement = "%25";
-            sourceLength = 1;
-          } else {
-            sourceLength = 3;
-          }
-        } else if (_isGeneralDelimiter(char)) {
-          _fail(component, index, "Invalid character");
-        } else {
-          sourceLength = 1;
-          if ((char & 0xFC00) == 0xD800) {
-            // Possible lead surrogate.
-            if (index + 1 < end) {
-              int tail = component.codeUnitAt(index + 1);
-              if ((tail & 0xFC00) == 0xDC00) {
-                // Tail surrogat.
-                sourceLength = 2;
-                char = 0x10000 | ((char & 0x3ff) << 10) | (tail & 0x3ff);
-              }
-            }
-          }
-          replacement = _escapeChar(char);
-        }
-        if (buffer == null) buffer = new StringBuffer();
-        buffer.write(component.substring(sectionStart, index));
-        buffer.write(replacement);
-        index += sourceLength;
-        sectionStart = index;
-      }
-    }
-    if (buffer == null) {
-      // Makes no copy if start == 0 and end == component.length.
-      return component.substring(start, end);
-    }
-    if (sectionStart < end) {
-      buffer.write(component.substring(sectionStart, end));
-    }
-    return buffer.toString();
-  }
-
-  static bool _isSchemeCharacter(int ch) {
-    return ch < 128 && ((_schemeTable[ch >> 4] & (1 << (ch & 0x0f))) != 0);
-  }
-
-  static bool _isGeneralDelimiter(int ch) {
-    return ch <= _RIGHT_BRACKET &&
-        ((_genDelimitersTable[ch >> 4] & (1 << (ch & 0x0f))) != 0);
-  }
-
-  /**
-   * Returns whether the URI is absolute.
-   */
-  bool get isAbsolute => scheme != "" && fragment == "";
-
-  String _mergePaths(String base, String reference) {
-    // Optimize for the case: absolute base, reference beginning with "../".
-    int backCount = 0;
-    int refStart = 0;
-    // Count number of "../" at beginning of reference.
-    while (reference.startsWith("../", refStart)) {
-      refStart += 3;
-      backCount++;
-    }
-
-    // Drop last segment - everything after last '/' of base.
-    int baseEnd = base.lastIndexOf('/');
-    // Drop extra segments for each leading "../" of reference.
-    while (baseEnd > 0 && backCount > 0) {
-      int newEnd = base.lastIndexOf('/', baseEnd - 1);
-      if (newEnd < 0) {
-        break;
-      }
-      int delta = baseEnd - newEnd;
-      // If we see a "." or ".." segment in base, stop here and let
-      // _removeDotSegments handle it.
-      if ((delta == 2 || delta == 3) &&
-          base.codeUnitAt(newEnd + 1) == _DOT &&
-          (delta == 2 || base.codeUnitAt(newEnd + 2) == _DOT)) {
-        break;
-      }
-      baseEnd = newEnd;
-      backCount--;
-    }
-=======
->>>>>>> 9d5fd9d5
     return base.replaceRange(baseEnd + 1, null,
                              reference.substring(refStart - 3 * backCount));
   }
@@ -3133,11 +1878,7 @@
    * For non-Windows semantics the slash ("/") is used to separate
    * path segments.
    *
-<<<<<<< HEAD
-   * For Windows semantics the backslash ("\") separator is used to
-=======
    * For Windows semantics the backslash ("\\") separator is used to
->>>>>>> 9d5fd9d5
    * separate path segments.
    *
    * If the URI is absolute the path starts with a path separator
