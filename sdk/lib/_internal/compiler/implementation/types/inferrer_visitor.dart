// Copyright (c) 2013, the Dart project authors.  Please see the AUTHORS file
// for details. All rights reserved. Use of this source code is governed by a
// BSD-style license that can be found in the LICENSE file.

part of simple_types_inferrer;

/**
 * The interface [InferrerVisitor] will use when working on types.
 */
abstract class TypeSystem<T> {
  T get dynamicType;
  T get nullType;
  T get intType;
  T get doubleType;
  T get numType;
  T get boolType;
  T get functionType;
  T get listType;
  T get constListType;
  T get fixedListType;
  T get growableListType;
  T get mapType;
  T get constMapType;
  T get stringType;
  T get typeType;

  T nonNullSubtype(DartType type);
  T nonNullSubclass(DartType type);
  T nonNullExact(DartType type);
  T nonNullEmpty();
  T nullable(T type);
  Selector newTypedSelector(T receiver, Selector selector);

  T allocateContainer(T type,
                      Node node,
                      Element enclosing,
                      [T elementType, int length]);

  /**
   * Returns the least upper bound between [firstType] and
   * [secondType].
   */
  T computeLUB(T firstType, T secondType);

  /**
   * Returns the intersection between [T] and [annotation].
   * [isNullable] indicates whether the annotation implies a null
   * type.
   */
  T narrowType(T type, DartType annotation, {bool isNullable: true});

  /**
   * Returns a new type that unions [firstInput] and [secondInput].
   */
  T allocateDiamondPhi(T firstInput, T secondInput);

  /**
   * Returns a new type for holding the potential types of [element].
   * [inputType] is the first incoming type of the phi.
   */
  T allocatePhi(Node node, Element element, T inputType);

  /**
   * Simplies the phi representing [element] and of the type
   * [phiType]. For example, if this phi has one incoming input, an
   * implementation of this method could just return that incoming
   * input type.
   */
  T simplifyPhi(Node node, Element element, T phiType);

  /**
   * Adds [newType] as an input of [phiType].
   */
  T addPhiInput(Element element, T phiType, T newType);
}

/**
 * An implementation of [TypeSystem] for [TypeMask].
 */
class TypeMaskSystem implements TypeSystem<TypeMask> {
  final Compiler compiler;
  TypeMaskSystem(this.compiler);

  TypeMask narrowType(TypeMask type,
                      DartType annotation,
                      {bool isNullable: true}) {
    if (annotation.treatAsDynamic) return type;
    if (annotation.isVoid) return nullType;
    if (annotation.element == compiler.objectClass) return type;
    TypeMask otherType;
    if (annotation.kind == TypeKind.TYPEDEF
        || annotation.kind == TypeKind.FUNCTION) {
      otherType = functionType;
    } else if (annotation.kind == TypeKind.TYPE_VARIABLE) {
      // TODO(ngeoffray): Narrow to bound.
      return type;
    } else {
      assert(annotation.kind == TypeKind.INTERFACE);
      otherType = new TypeMask.nonNullSubtype(annotation);
    }
    if (isNullable) otherType = otherType.nullable();
    if (type == null) return otherType;
    return type.intersection(otherType, compiler);
  }

  TypeMask computeLUB(TypeMask firstType, TypeMask secondType) {
    if (firstType == null) {
      return secondType;
    } else if (secondType == dynamicType || firstType == dynamicType) {
      return dynamicType;
    } else if (firstType == secondType) {
      return firstType;
    } else {
      TypeMask union = firstType.union(secondType, compiler);
      // TODO(kasperl): If the union isn't nullable it seems wasteful
      // to use dynamic. Fix that.
      return union.containsAll(compiler) ? dynamicType : union;
    }
  }

  TypeMask allocateDiamondPhi(TypeMask firstType, TypeMask secondType) {
    return computeLUB(firstType, secondType);
  }

  TypeMask get dynamicType => compiler.typesTask.dynamicType;
  TypeMask get nullType => compiler.typesTask.nullType;
  TypeMask get intType => compiler.typesTask.intType;
  TypeMask get doubleType => compiler.typesTask.doubleType;
  TypeMask get numType => compiler.typesTask.numType;
  TypeMask get boolType => compiler.typesTask.boolType;
  TypeMask get functionType => compiler.typesTask.functionType;
  TypeMask get listType => compiler.typesTask.listType;
  TypeMask get constListType => compiler.typesTask.constListType;
  TypeMask get fixedListType => compiler.typesTask.fixedListType;
  TypeMask get growableListType => compiler.typesTask.growableListType;
  TypeMask get mapType => compiler.typesTask.mapType;
  TypeMask get constMapType => compiler.typesTask.constMapType;
  TypeMask get stringType => compiler.typesTask.stringType;
  TypeMask get typeType => compiler.typesTask.typeType;

  TypeMask nonNullSubtype(DartType type) => new TypeMask.nonNullSubtype(type);
  TypeMask nonNullSubclass(DartType type) => new TypeMask.nonNullSubclass(type);
  TypeMask nonNullExact(DartType type) => new TypeMask.nonNullExact(type);
  TypeMask nonNullEmpty() => new TypeMask.nonNullEmpty();

  TypeMask nullable(TypeMask type) {
    return type.nullable();
  }

  TypeMask allocateContainer(TypeMask type,
                             Node node,
                             Element enclosing,
                             [TypeMask elementType, int length]) {
    ContainerTypeMask mask = new ContainerTypeMask(type, node, enclosing);
    mask.elementType = elementType;
    mask.length = length;
    return mask;
  }

  Selector newTypedSelector(TypeMask receiver, Selector selector) {
    return new TypedSelector(receiver, selector);
  }

  TypeMask addPhiInput(Element element, TypeMask phiType, TypeMask newType) {
    return computeLUB(phiType, newType);
  }

  TypeMask allocatePhi(Node node, Element element, TypeMask inputType) {
    return inputType;
  }

  TypeMask simplifyPhi(Node node, Element element, TypeMask phiType) {
    return phiType;
  }
}

/**
 * A variable scope holds types for variables. It has a link to a
 * parent scope, but never changes the types in that parent. Instead,
 * updates to locals of a parent scope are put in the current scope.
 * The inferrer makes sure updates get merged into the parent scope,
 * once the control flow block has been visited.
 */
class VariableScope<T> {
  Map<Element, T> variables;

  /// The parent of this scope. Null for the root scope.
  final VariableScope<T> parent;

  /// The [Node] that created this scope.
  final Node block;

  VariableScope(this.block, [parent])
      : this.variables = null,
        this.parent = parent;

  VariableScope.deepCopyOf(VariableScope<T> other)
      : variables = other.variables == null
            ? null
            : new Map<Element, T>.from(other.variables),
        block = other.block,
        parent = other.parent == null
            ? null
            : new VariableScope<T>.deepCopyOf(other.parent);

  T operator [](Element variable) {
    T result;
    if (variables == null || (result = variables[variable]) == null) {
      return parent == null ? null : parent[variable];
    }
    return result;
  }

  void operator []=(Element variable, T mask) {
    assert(mask != null);
    if (variables == null) {
      variables = new Map<Element, T>();
    }
    variables[variable] = mask;
  }

  void forEachOwnLocal(void f(Element element, T type)) {
    if (variables == null) return;
    variables.forEach(f);
  }

  void forEachLocalUntilNode(Node node,
                             void f(Element element, T type),
                             [Set<Element> seenLocals]) {
    if (seenLocals == null) seenLocals = new Set<Element>();
    if (variables != null) {
      variables.forEach((element, type) {
        if (seenLocals.contains(element)) return;
        seenLocals.add(element);
        f(element, type);
      });
    }
    if (block == node) return;
    if (parent != null) parent.forEachLocalUntilNode(node, f, seenLocals);
  }

  void forEachLocal(void f(Element, T type)) {
    forEachLocalUntilNode(null, f);
  }

  void remove(Element element) {
    variables.remove(element);
  }

  String toString() {
    String rest = parent == null ? "null" : parent.toString();
    return '$variables $rest';
  }
}

class FieldInitializationScope<T> {
  final TypeSystem<T> types;
  Map<Element, T> fields;
  bool isThisExposed;

  FieldInitializationScope(this.types) : isThisExposed = false;

  FieldInitializationScope.internalFrom(FieldInitializationScope<T> other)
      : types = other.types,
        isThisExposed = other.isThisExposed;

  factory FieldInitializationScope.from(FieldInitializationScope<T> other) {
    if (other == null) return null;
    return new FieldInitializationScope<T>.internalFrom(other);
  }

  void updateField(Element field, T type) {
    if (isThisExposed) return;
    if (fields == null) fields = new Map<Element, T>();
    fields[field] = type;
  }

  T readField(Element field) {
    return fields == null ? null : fields[field];
  }

  void forEach(void f(Element element, T type)) {
    if (fields == null) return;
    fields.forEach(f);
  }

  void mergeDiamondFlow(FieldInitializationScope<T> thenScope,
                        FieldInitializationScope<T> elseScope) {
    // Quick bailout check. If [isThisExposed] is true, we know the
    // code following won't do anything.
    if (isThisExposed) return;
    if (elseScope == null || elseScope.fields == null) {
      elseScope = this;
    }

    thenScope.forEach((Element field, T type) {
      T otherType = elseScope.readField(field);
      if (otherType == null) return;
      updateField(field, types.allocateDiamondPhi(type, otherType));
    });
    isThisExposed = thenScope.isThisExposed || elseScope.isThisExposed;
  }
}

/**
 * Placeholder for inferred types of local variables.
 */
class LocalsHandler<T> {
  final Compiler compiler;
  final TypeSystem<T> types;
  final InferrerEngine<T> inferrer;
  final VariableScope<T> locals;
  final Map<Element, Element> capturedAndBoxed;
  final FieldInitializationScope<T> fieldScope;
  LocalsHandler<T> tryBlock;
  bool seenReturnOrThrow = false;
  bool seenBreakOrContinue = false;

  bool get aborts {
    return seenReturnOrThrow || seenBreakOrContinue;
  }
  bool get inTryBlock => tryBlock != null;

  LocalsHandler(this.inferrer,
                this.types,
                this.compiler,
                Node block,
                [this.fieldScope])
      : locals = new VariableScope<T>(block),
        capturedAndBoxed = new Map<Element, Element>(),
        tryBlock = null;

  LocalsHandler.from(LocalsHandler<T> other,
                     Node block,
                     {bool useOtherTryBlock: true})
      : locals = new VariableScope<T>(block, other.locals),
        fieldScope = new FieldInitializationScope<T>.from(other.fieldScope),
        capturedAndBoxed = other.capturedAndBoxed,
        types = other.types,
        inferrer = other.inferrer,
        compiler = other.compiler {
    tryBlock = useOtherTryBlock ? other.tryBlock : this;
  }

  LocalsHandler.deepCopyOf(LocalsHandler<T> other)
      : locals = new VariableScope<T>.deepCopyOf(other.locals),
        fieldScope = new FieldInitializationScope<T>.from(other.fieldScope),
        capturedAndBoxed = other.capturedAndBoxed,
        tryBlock = other.tryBlock,
        types = other.types,
        inferrer = other.inferrer,
        compiler = other.compiler;

  T use(Element local) {
    return capturedAndBoxed.containsKey(local)
        ? inferrer.typeOfElement(capturedAndBoxed[local])
        : locals[local];
  }

  void update(Element local, T type, Node node) {
    assert(type != null);
    if (compiler.trustTypeAnnotations || compiler.enableTypeAssertions) {
      type = types.narrowType(type, local.computeType(compiler));
    }
    if (capturedAndBoxed.containsKey(local)) {
      inferrer.recordTypeOfNonFinalField(
          node, capturedAndBoxed[local], type, null);
    } else if (inTryBlock) {
      // We don't know if an assignment in a try block
      // will be executed, so all assigments in that block are
      // potential types after we have left it. We update the parent
      // of the try block so that, at exit of the try block, we get
      // the right phi for it.
      T existing = tryBlock.locals.parent[local];
      T phiType = types.allocatePhi(tryBlock.locals.block, local, existing);
      T inputType = types.addPhiInput(local, phiType, type);
      tryBlock.locals.parent[local] = inputType;
      // Update the current handler unconditionnally with the new
      // type.
      locals[local] = type;
    } else {
      locals[local] = type;
    }
  }

  void setCapturedAndBoxed(Element local, Element field) {
    capturedAndBoxed[local] = field;
  }

  void mergeDiamondFlow(LocalsHandler<T> thenBranch,
                        LocalsHandler<T> elseBranch) {
    if (fieldScope != null && elseBranch != null) {
      fieldScope.mergeDiamondFlow(thenBranch.fieldScope, elseBranch.fieldScope);
    }
    seenReturnOrThrow = thenBranch.seenReturnOrThrow
        && elseBranch != null
        && elseBranch.seenReturnOrThrow;
    seenBreakOrContinue = thenBranch.seenBreakOrContinue
        && elseBranch != null
        && elseBranch.seenBreakOrContinue;
    if (aborts) return;
    if (thenBranch.aborts) {
      thenBranch = this;
      if (elseBranch == null) return;
    } else if (elseBranch == null || elseBranch.aborts) {
      elseBranch = this;
    }

    thenBranch.locals.forEachOwnLocal((Element local, T type) {
      T otherType = elseBranch.locals[local];
      if (otherType == null) return;
      T existing = locals[local];
      if (type == existing && otherType == existing) return;
      locals[local] = types.allocateDiamondPhi(type, otherType);
    });

  }

  /**
   * Merge all [LocalsHandler] in [handlers] into [:this:]. Returns
   * whether a local in [:this:] has changed.
   *
   * If [keepOwnLocals] is true, the types of locals in this
   * [LocalsHandler] are being used in the merge. [keepOwnLocals]
   * should be true if this [LocalsHandler], the dominator of
   * all [handlers], also direclty flows into the join point,
   * that is the code after all [handlers]. For example, consider:
   *
   * [: switch (...) {
   *      case 1: ...; break;
   *    }
   * :]
   *
   * The [LocalsHandler] at entry of the switch also flows into the
   * exit of the switch, because there is no default case. So the
   * types of locals at entry of the switch have to take part to the
   * merge.
   */
  bool mergeAll(List<LocalsHandler<T>> handlers,
                {bool keepOwnLocals: true}) {
    bool changed = false;
    Node level = locals.block;

    void mergeHandler(LocalsHandler<T> other) {
      if (other.seenReturnOrThrow) return;
      other.locals.forEachLocalUntilNode(level, (local, otherType) {
        T myType = locals[local];
        if (myType == null) return;
        T newType = types.addPhiInput(local, myType, otherType);
        if (newType != myType) {
          changed = true;
          locals[local] = newType;
        }
      });
    }

    if (keepOwnLocals && !seenReturnOrThrow) {
      handlers.forEach(mergeHandler);
    } else {
      // Find the first handler that does not abort.
      int index = 0;
      LocalsHandler<T> startWith;
      while (index < handlers.length
             && (startWith = handlers[index]).seenReturnOrThrow) {
        index++;
      }
      if (index == handlers.length) {
        // If we haven't found a handler that does not abort, we know
        // this handler aborts.
        seenReturnOrThrow = true;
      } else {
        // Otherwise, this handler does not abort.
        seenReturnOrThrow = false;
        // Use [startWith] to initialize the types of locals.
        startWith.locals.forEachLocalUntilNode(level, (local, otherType) {
          T myType = locals[local];
          if (myType == null) return;
          if (myType != otherType) {
            changed = true;
            locals[local] = otherType;
          }
        });
        // Merge all other handlers.
        for (int i = index + 1; i < handlers.length; i++) {
          mergeHandler(handlers[i]);
        }
      }
    }
    return changed;
  }

  void startLoop(Node loop) {
    locals.forEachLocal((Element element, T type) {
      T newType = types.allocatePhi(loop, element, type);
      if (newType != type) {
        locals[element] = type;
      }
    });
  }

  void endLoop(Node loop) {
    locals.forEachLocal((Element element, T type) {
      T newType = types.simplifyPhi(loop, element, type);
      if (newType != type) {
        locals[element] = type;
      }
    });
  }

  void updateField(Element element, T type) {
    fieldScope.updateField(element, type);
  }
}

abstract class InferrerVisitor<T> extends ResolvedVisitor<T> {
  final Element analyzedElement;
  final TypeSystem<T> types;
  final InferrerEngine<T> inferrer;
  final Compiler compiler;
  final Map<TargetElement, List<LocalsHandler<T>>> breaksFor =
      new Map<TargetElement, List<LocalsHandler<T>>>();
  final Map<TargetElement, List<LocalsHandler>> continuesFor =
      new Map<TargetElement, List<LocalsHandler<T>>>();
  LocalsHandler<T> locals;
  final List<T> cascadeReceiverStack = new List<T>();

  bool accumulateIsChecks = false;
  bool conditionIsSimple = false;
  List<Send> isChecks;
  int loopLevel = 0;

  bool get inLoop => loopLevel > 0;
  bool get isThisExposed {
    return analyzedElement.isGenerativeConstructor()
        ? locals.fieldScope.isThisExposed
        : true;
  }
  void set isThisExposed(value) {
    if (analyzedElement.isGenerativeConstructor()) {
      locals.fieldScope.isThisExposed = value;
    }
  }

  InferrerVisitor(Element analyzedElement,
                  this.inferrer,
                  this.types,
                  Compiler compiler,
                  [LocalsHandler<T> handler])
    : this.compiler = compiler,
      this.analyzedElement = analyzedElement,
      this.locals = handler,
      super(compiler.enqueuer.resolution.getCachedElements(analyzedElement)) {
    if (handler != null) return;
    Node node = analyzedElement.parseNode(compiler);
    FieldInitializationScope<T> fieldScope =
        analyzedElement.isGenerativeConstructor()
            ? new FieldInitializationScope<T>(types)
            : null;
    locals = new LocalsHandler<T>(inferrer, types, compiler, node, fieldScope);
  }

  T visitSendSet(SendSet node);

  T visitSuperSend(Send node);

  T visitStaticSend(Send node);

  T visitGetterSend(Send node);

  T visitClosureSend(Send node);

  T visitDynamicSend(Send node);

  T visitForIn(ForIn node);

  T visitReturn(Return node);

  T visitFunctionExpression(FunctionExpression node);

  T visitNode(Node node) {
    node.visitChildren(this);
  }

  T visitNewExpression(NewExpression node) {
    return node.send.accept(this);
  }

  T visit(Node node) {
    return node == null ? null : node.accept(this);
  }

  T visitFunctionDeclaration(FunctionDeclaration node) {
    locals.update(elements[node], types.functionType, node);
    return visit(node.function);
  }

  T visitLiteralString(LiteralString node) {
    return types.stringType;
  }

  T visitStringInterpolation(StringInterpolation node) {
    node.visitChildren(this);
    return types.stringType;
  }

  T visitStringJuxtaposition(StringJuxtaposition node) {
    node.visitChildren(this);
    return types.stringType;
  }

  T visitLiteralBool(LiteralBool node) {
    return types.boolType;
  }

  T visitLiteralDouble(LiteralDouble node) {
    return types.doubleType;
  }

  T visitLiteralInt(LiteralInt node) {
    ConstantSystem constantSystem = compiler.backend.constantSystem;
    Constant constant = constantSystem.createInt(node.value);
    // The JavaScript backend may turn this literal into a double at
    // runtime.
    return constantSystem.isDouble(constant)
        ? types.doubleType
        : types.intType;
  }

  T visitLiteralList(LiteralList node) {
    node.visitChildren(this);
    return node.isConst() ? types.constListType : types.growableListType;
  }

  T visitLiteralMap(LiteralMap node) {
    node.visitChildren(this);
    return node.isConst() ? types.constMapType : types.mapType;
  }

  T visitLiteralNull(LiteralNull node) {
    return types.nullType;
  }

  T visitTypeReferenceSend(Send node) {
    return types.typeType;
  }

  bool isThisOrSuper(Node node) => node.isThis() || node.isSuper();

  Element get outermostElement {
    return
        analyzedElement.getOutermostEnclosingMemberOrTopLevel().implementation;
  }

  T _thisType;
  T get thisType {
    if (_thisType != null) return _thisType;
    ClassElement cls = outermostElement.getEnclosingClass();
    if (compiler.world.isUsedAsMixin(cls)) {
      return _thisType = types.nonNullSubtype(cls.rawType);
    } else if (compiler.world.hasAnySubclass(cls)) {
      return _thisType = types.nonNullSubclass(cls.rawType);
    } else {
      return _thisType = types.nonNullExact(cls.rawType);
    }
  }

  T _superType;
  T get superType {
    if (_superType != null) return _superType;
    return _superType = types.nonNullExact(
        outermostElement.getEnclosingClass().superclass.rawType);
  }

  T visitIdentifier(Identifier node) {
    if (node.isThis()) {
      return thisType;
    } else if (node.isSuper()) {
      return superType;
    }
  }

  void potentiallyAddIsCheck(Send node) {
    if (!accumulateIsChecks) return;
    if (!Elements.isLocal(elements[node.receiver])) return;
    isChecks.add(node);
  }

  void updateIsChecks(List<Node> tests, {bool usePositive}) {
    if (tests == null) return;
    for (Send node in tests) {
      if (node.isIsNotCheck) {
        if (usePositive) continue;
      } else {
        if (!usePositive) continue;
      }
      DartType type = elements.getType(node.typeAnnotationFromIsCheckOrCast);
      Element element = elements[node.receiver];
      T existing = locals.use(element);
      T newType = types.narrowType(existing, type, isNullable: false);
      locals.update(element, newType, node);
    }
  }

  T visitOperatorSend(Send node) {
    Operator op = node.selector;
    if (const SourceString("[]") == op.source) {
      return visitDynamicSend(node);
    } else if (const SourceString("&&") == op.source) {
      conditionIsSimple = false;
      bool oldAccumulateIsChecks = accumulateIsChecks;
      accumulateIsChecks = true;
      if (isChecks == null) isChecks = <Send>[];
      visit(node.receiver);
      accumulateIsChecks = oldAccumulateIsChecks;
      if (!accumulateIsChecks) isChecks = null;
      LocalsHandler<T> saved = locals;
      locals = new LocalsHandler<T>.from(locals, node);
      updateIsChecks(isChecks, usePositive: true);
      visit(node.arguments.head);
      saved.mergeDiamondFlow(locals, null);
      locals = saved;
      return types.boolType;
    } else if (const SourceString("||") == op.source) {
      conditionIsSimple = false;
      visit(node.receiver);
      LocalsHandler<T> saved = locals;
      locals = new LocalsHandler<T>.from(locals, node);
      updateIsChecks(isChecks, usePositive: false);
      bool oldAccumulateIsChecks = accumulateIsChecks;
      accumulateIsChecks = false;
      visit(node.arguments.head);
      accumulateIsChecks = oldAccumulateIsChecks;
      saved.mergeDiamondFlow(locals, null);
      locals = saved;
      return types.boolType;
    } else if (const SourceString("!") == op.source) {
      bool oldAccumulateIsChecks = accumulateIsChecks;
      accumulateIsChecks = false;
      node.visitChildren(this);
      accumulateIsChecks = oldAccumulateIsChecks;
      return types.boolType;
    } else if (const SourceString("is") == op.source) {
      potentiallyAddIsCheck(node);
      node.visitChildren(this);
      return types.boolType;
    } else if (const SourceString("as") == op.source) {
      T receiverType = visit(node.receiver);
      DartType type = elements.getType(node.arguments.head);
      return types.narrowType(receiverType, type);
    } else if (node.argumentsNode is Prefix) {
      // Unary operator.
      return visitDynamicSend(node);
    } else if (const SourceString('===') == op.source
               || const SourceString('!==') == op.source) {
      node.visitChildren(this);
      return types.boolType;
    } else {
      // Binary operator.
      return visitDynamicSend(node);
    }
  }

  // Because some nodes just visit their children, we may end up
  // visiting a type annotation, that may contain a send in case of a
  // prefixed type. Therefore we explicitly visit the type annotation
  // to avoid confusing the [ResolvedVisitor].
  visitTypeAnnotation(TypeAnnotation node) {}

  T visitConditional(Conditional node) {
    List<Send> tests = <Send>[];
    bool simpleCondition = handleCondition(node.condition, tests);
    LocalsHandler<T> saved = locals;
    locals = new LocalsHandler<T>.from(locals, node);
    updateIsChecks(tests, usePositive: true);
    T firstType = visit(node.thenExpression);
    LocalsHandler<T> thenLocals = locals;
    locals = new LocalsHandler<T>.from(saved, node);
    if (simpleCondition) updateIsChecks(tests, usePositive: false);
    T secondType = visit(node.elseExpression);
    saved.mergeDiamondFlow(thenLocals, locals);
    locals = saved;
    T type = types.allocateDiamondPhi(firstType, secondType);
    return type;
  }

  T visitVariableDefinitions(VariableDefinitions node) {
    for (Link<Node> link = node.definitions.nodes;
         !link.isEmpty;
         link = link.tail) {
      Node definition = link.head;
      if (definition is Identifier) {
        locals.update(elements[definition], types.nullType, node);
      } else {
        assert(definition.asSendSet() != null);
        visit(definition);
      }
    }
  }

  bool handleCondition(Node node, List<Send> tests) {
    bool oldConditionIsSimple = conditionIsSimple;
    bool oldAccumulateIsChecks = accumulateIsChecks;
    List<Send> oldIsChecks = isChecks;
    accumulateIsChecks = true;
    conditionIsSimple = true;
    isChecks = tests;
    visit(node);
    bool simpleCondition = conditionIsSimple;
    accumulateIsChecks = oldAccumulateIsChecks;
    isChecks = oldIsChecks;
    conditionIsSimple = oldConditionIsSimple;
    return simpleCondition;
  }

  T visitIf(If node) {
    List<Send> tests = <Send>[];
    bool simpleCondition = handleCondition(node.condition, tests);
    LocalsHandler<T> saved = locals;
    locals = new LocalsHandler<T>.from(locals, node);
    updateIsChecks(tests, usePositive: true);
    visit(node.thenPart);
    LocalsHandler<T> thenLocals = locals;
    locals = new LocalsHandler<T>.from(saved, node);
    if (simpleCondition) updateIsChecks(tests, usePositive: false);
    visit(node.elsePart);
    saved.mergeDiamondFlow(thenLocals, locals);
    locals = saved;
  }

  void setupBreaksAndContinues(TargetElement element) {
    if (element == null) return;
    if (element.isContinueTarget) continuesFor[element] = <LocalsHandler>[];
    if (element.isBreakTarget) breaksFor[element] = <LocalsHandler>[];
  }

  void clearBreaksAndContinues(TargetElement element) {
    continuesFor.remove(element);
    breaksFor.remove(element);
  }

  List<LocalsHandler<T>> getBreaks(TargetElement element) {
    List<LocalsHandler<T>> list = <LocalsHandler<T>>[locals];
    if (element == null) return list;
    if (!element.isBreakTarget) return list;
    return list..addAll(breaksFor[element]);
  }

  List<LocalsHandler<T>> getLoopBackEdges(TargetElement element) {
    List<LocalsHandler<T>> list = <LocalsHandler<T>>[locals];
    if (element == null) return list;
    if (!element.isContinueTarget) return list;
    return list..addAll(continuesFor[element]);
  }

  T handleLoop(Node node, void logic()) {
    loopLevel++;
    bool changed = false;
    TargetElement target = elements[node];
    locals.startLoop(node);
    LocalsHandler<T> saved;
    bool keepOwnLocals = node.asDoWhile() == null;
    do {
      // Setup (and clear in case of multiple iterations of the loop)
      // the lists of breaks and continues seen in the loop.
      setupBreaksAndContinues(target);
      saved = locals;
      locals = new LocalsHandler<T>.from(locals, node);
      logic();
      changed = saved.mergeAll(getLoopBackEdges(target),
                               keepOwnLocals: keepOwnLocals);
      // Now that we have done the initial merge, following merges to
      // reach a fixed point must use the previously computed types of
      // locals at entry of the loop.
      keepOwnLocals = true;
      locals = saved;
    } while (changed);
    loopLevel--;
    saved.mergeAll(getBreaks(target));
    locals = saved;
    locals.endLoop(node);
    clearBreaksAndContinues(target);
  }

  T visitWhile(While node) {
    return handleLoop(node, () {
      List<Send> tests = <Send>[];
      handleCondition(node.condition, tests);
      updateIsChecks(tests, usePositive: true);
      visit(node.body);
    });
  }

  T visitDoWhile(DoWhile node) {
    return handleLoop(node, () {
      visit(node.body);
      List<Send> tests = <Send>[];
      handleCondition(node.condition, tests);
      updateIsChecks(tests, usePositive: true);
    });
  }

  T visitFor(For node) {
    visit(node.initializer);
    return handleLoop(node, () {
      List<Send> tests = <Send>[];
      handleCondition(node.condition, tests);
      updateIsChecks(tests, usePositive: true);
      visit(node.body);
      visit(node.update);
    });
  }

  T visitTryStatement(TryStatement node) {
    LocalsHandler<T> saved = locals;
    locals = new LocalsHandler<T>.from(
        locals, node, useOtherTryBlock: false);
    visit(node.tryBlock);
    saved.mergeDiamondFlow(locals, null);
    locals = saved;
    for (Node catchBlock in node.catchBlocks) {
      saved = locals;
      locals = new LocalsHandler<T>.from(locals, catchBlock);
      visit(catchBlock);
      saved.mergeDiamondFlow(locals, null);
      locals = saved;
    }
    visit(node.finallyBlock);
  }

  T visitThrow(Throw node) {
    node.visitChildren(this);
    locals.seenReturnOrThrow = true;
    return types.dynamicType;
  }

  T visitCatchBlock(CatchBlock node) {
    Node exception = node.exception;
    if (exception != null) {
      DartType type = elements.getType(node.type);
      T mask = type == null || type.treatAsDynamic
          ? types.dynamicType
          : types.nonNullSubtype(type.asRaw());
      locals.update(elements[exception], mask, node);
    }
    Node trace = node.trace;
    if (trace != null) {
      locals.update(elements[trace], types.dynamicType, node);
    }
    visit(node.block);
  }

  T visitParenthesizedExpression(ParenthesizedExpression node) {
    return visit(node.expression);
  }

  T visitBlock(Block node) {
    if (node.statements != null) {
      for (Node statement in node.statements) {
        visit(statement);
        if (locals.aborts) break;
      }
    }
  }

  T visitLabeledStatement(LabeledStatement node) {
    Statement body = node.statement;
    if (body is Loop
        || body is SwitchStatement
        || Elements.isUnusedLabel(node, elements)) {
      // Loops and switches handle their own labels.
      visit(body);
    } else {
      TargetElement targetElement = elements[body];
      setupBreaksAndContinues(targetElement);
      visit(body);
      locals.mergeAll(getBreaks(targetElement));
      clearBreaksAndContinues(targetElement);
    }
  }

  T visitBreakStatement(BreakStatement node) {
    TargetElement target = elements[node];
    locals.seenBreakOrContinue = true;
    // Do a deep-copy of the locals, because the code following the
    // break will change them.
    breaksFor[target].add(new LocalsHandler<T>.deepCopyOf(locals));
  }

  T visitContinueStatement(ContinueStatement node) {
    TargetElement target = elements[node];
    locals.seenBreakOrContinue = true;
    // Do a deep-copy of the locals, because the code following the
    // continue will change them.
    continuesFor[target].add(new LocalsHandler<T>.deepCopyOf(locals));
  }

  void internalError(String reason, {Node node}) {
    compiler.internalError(reason, node: node);
  }

  T visitSwitchStatement(SwitchStatement node) {
    visit(node.parenthesizedExpression);

    setupBreaksAndContinues(elements[node]);
    if (Elements.switchStatementHasContinue(node, elements)) {
      void forEachLabeledCase(void action(TargetElement target)) {
        for (SwitchCase switchCase in node.cases) {
          for (Node labelOrCase in switchCase.labelsAndCases) {
            if (labelOrCase.asLabel() == null) continue;
            LabelElement labelElement = elements[labelOrCase];
            if (labelElement != null) {
              action(labelElement.target);
            }
          }
        }
      }

      forEachLabeledCase((TargetElement target) {
        setupBreaksAndContinues(target);
      });

      // If the switch statement has a continue, we conservatively
      // visit all cases and update [locals] until we have reached a
      // fixed point.
      bool changed;
      locals.startLoop(node);
      do {
        changed = false;
        for (Node switchCase in node.cases) {
          LocalsHandler<T> saved = locals;
          locals = new LocalsHandler<T>.from(locals, switchCase);
          visit(switchCase);
          changed = saved.mergeAll([locals]) || changed;
          locals = saved;
        }
      } while (changed);
      locals.endLoop(node);

      forEachLabeledCase((TargetElement target) {
        clearBreaksAndContinues(target);
      });
    } else {
      LocalsHandler<T> saved = locals;
      List<LocalsHandler<T>> localsToMerge = <LocalsHandler<T>>[];
      bool hasDefaultCase = false;

      for (SwitchCase switchCase in node.cases) {
<<<<<<< HEAD
=======
        if (switchCase.isDefaultCase) {
          hasDefaultCase = true;
        }
>>>>>>> de7b3632
        locals = new LocalsHandler<T>.from(saved, switchCase);
        visit(switchCase);
        localsToMerge.add(locals);
      }
      saved.mergeAll(localsToMerge, keepOwnLocals: !hasDefaultCase);
      locals = saved;
    }
    clearBreaksAndContinues(elements[node]);
  }

  T visitCascadeReceiver(CascadeReceiver node) {
    var type = visit(node.expression);
    cascadeReceiverStack.add(type);
    return type;
  }

  T visitCascade(Cascade node) {
    // Ignore the result of the cascade send and return the type of the cascade
    // receiver.
    visit(node.expression);
    return cascadeReceiverStack.removeLast();
  }
}<|MERGE_RESOLUTION|>--- conflicted
+++ resolved
@@ -1045,12 +1045,9 @@
       bool hasDefaultCase = false;
 
       for (SwitchCase switchCase in node.cases) {
-<<<<<<< HEAD
-=======
         if (switchCase.isDefaultCase) {
           hasDefaultCase = true;
         }
->>>>>>> de7b3632
         locals = new LocalsHandler<T>.from(saved, switchCase);
         visit(switchCase);
         localsToMerge.add(locals);
