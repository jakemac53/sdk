--- conflicted
+++ resolved
@@ -560,13 +560,6 @@
    * directly, for example with [Future.error], or when the error is caught
    * synchronously, for example with [Future.sync].
    *
-<<<<<<< HEAD
-   * Return `null` if no replacement is desired.
-   * The original error is used unchanged in that case.
-   * Otherwise return an instance of [AsyncError] holding
-   * the new pair of error and stack trace.
-   * If the [AsyncError.error] is `null`, it is replaced by a [NullThrownError].
-=======
    * There is no guarantee that an error is only sent through [errorCallback]
    * once. Libraries that use intermediate controllers or completers might
    * end up invoking [errorCallback] multiple times.
@@ -584,16 +577,10 @@
    * errors to asynchronous errors rarely need to invoke [errorCallback], since
    * errors are usually reported through future completers or stream
    * controllers.
->>>>>>> 9d5fd9d5
    */
   AsyncError errorCallback(Object error, StackTrace stackTrace);
 
   /**
-<<<<<<< HEAD
-   * Runs [f] asynchronously in this zone.
-   */
-  void scheduleMicrotask(void f());
-=======
    * Runs [action] asynchronously in this zone.
    *
    * The global `scheduleMicrotask` delegates to the current zone's
@@ -604,7 +591,6 @@
    * callback [action]).
    */
   void scheduleMicrotask(void action());
->>>>>>> 9d5fd9d5
 
   /**
    * Creates a Timer where the callback is executed in this zone.
