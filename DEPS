# Copyright (c) 2012, the Dart project authors.  Please see the AUTHORS file
# for details. All rights reserved. Use of this source code is governed by a
# BSD-style license that can be found in the LICENSE file.

# IMPORTANT:
# Before adding or updating dependencies, please review the documentation here:
# https://github.com/dart-lang/sdk/wiki/Adding-and-Updating-Dependencies

allowed_hosts = [
  'boringssl.googlesource.com',
  'chrome-infra-packages.appspot.com',
  'chromium.googlesource.com',
  'dart.googlesource.com',
  'fuchsia.googlesource.com',
]

vars = {
  # The dart_root is the root of our sdk checkout. This is normally
  # simply sdk, but if using special gclient specs it can be different.
  "dart_root": "sdk",

  # We use mirrors of all github repos to guarantee reproducibility and
  # consistency between what users see and what the bots see.
  # We need the mirrors to not have 100+ bots pulling github constantly.
  # We mirror our github repos on Dart's git servers.
  # DO NOT use this var if you don't see a mirror here:
  #   https://dart.googlesource.com/
  "dart_git":
      "https://dart.googlesource.com/",
  # If the repo you want to use is at github.com/dart-lang, but not at
  # dart.googlesource.com, please file an issue
  # on github and add the label 'area-infrastructure'.
  # When the repo is mirrored, you can add it to this DEPS file.

  # Chromium git
  "chromium_git": "https://chromium.googlesource.com",
  "fuchsia_git": "https://fuchsia.googlesource.com",

  "co19_2_rev": "92eb86a60b26089eaffc4fa9703895f71a251a76",

  # As Flutter does, we pull buildtools, including the clang toolchain, from
  # Fuchsia. This revision should be kept up to date with the revision pulled
  # by the Flutter engine. If there are problems with the toolchain, contact
  # fuchsia-toolchain@.
  "buildtools_revision": "446d5b1019dcbe7835236dc85261e91cf29a9239",

  # Scripts that make 'git cl format' work.
  "clang_format_scripts_rev": "c09c8deeac31f05bd801995c475e7c8070f9ecda",

  "gperftools_revision": "9608fa3bcf8020d35f59fbf70cd3cbe4b015b972",

  # Revisions of /third_party/* dependencies.
  "args_tag": "1.4.4",
  "async_tag": "2.0.8",
  "bazel_worker_tag": "0.1.14",
  "boolean_selector_tag" : "1.0.4",
  "boringssl_gen_rev": "fc47eaa1a245d858bae462cd64d4155605b850ea",
  "boringssl_rev" : "189270cd190267f5bd60cfe8f8ce7a61d07ba6f4",
  "charcode_tag": "v1.1.2",
  "chrome_rev" : "19997",
  "cli_util_rev" : "4ad7ccbe3195fd2583b30f86a86697ef61e80f41",
  "collection_tag": "1.14.11",
  "convert_tag": "2.0.2",
  "crypto_tag" : "2.0.6",
  "csslib_tag" : "0.14.4+1",
  "dart2js_info_tag" : "0.5.15",

  # Note: updates to dart_style have to be coordinated carefully with
  # the infrastructure-team so that the internal formatter in
  # `sdk/tools/sdks/dart-sdk/bin/dartfmt` matches the version here.
  #
  # Please follow this process to make updates:
  #   * file an issue with area-infrastructure requesting a roll for this
  #     package (please also indicate what version to roll).
  #   * let the infrastructure team submit the change on your behalf,
  #     so they can build a new dev release and roll the submitted sdks a few
  #     minutes later.
  #
  # For more details, see https://github.com/dart-lang/sdk/issues/30164
  "dart_style_tag": "1.2.0",  # Please see the note above before updating.

  "dartdoc_tag" : "v0.24.1",
  "file_rev": "515ed1dd48740ab14b625de1be464cb2bca4fefd",  # 5.0.6
  "fixnum_tag": "0.10.9",
  "func_rev": "25eec48146a58967d75330075ab376b3838b18a8",
  "glob_tag": "1.1.7",
  "html_tag" : "0.13.3+2",
  "http_io_rev": "265e90afbffacb7b2988385d4a6aa2f14e970d44",
  "http_multi_server_tag" : "2.0.5",
  "http_parser_tag" : "3.1.1",
  "http_retry_tag": "0.1.1",
  "http_tag" : "0.12.0",
  "http_throttle_tag" : "1.0.2",
  "idl_parser_rev": "5fb1ebf49d235b5a70c9f49047e83b0654031eb7",
  "intl_tag": "0.15.7",
  "jinja2_rev": "2222b31554f03e62600cd7e383376a7c187967a1",
  "json_rpc_2_tag": "2.0.9",
<<<<<<< HEAD
  "linter_rev": "5b9c7c73fc5d25bfd3c529e723f4b9f0120ef5aa",
=======
  "linter_tag": "0.1.73",
>>>>>>> 43113760
  "logging_tag": "0.11.3+2",
  "markdown_tag": "2.0.2",
  "matcher_tag": "0.12.3",
  "mime_tag": "0.9.6+2",
  "mockito_tag": "d39ac507483b9891165e422ec98d9fb480037c8b",
  "mustache4dart_tag" : "v2.1.2",
  "oauth2_tag": "1.2.1",
  "observatory_pub_packages_rev": "0894122173b0f98eb08863a7712e78407d4477bc",
  "package_config_tag": "1.0.5",
  "package_resolver_tag": "1.0.4",
  "path_tag": "1.6.2",
  "platform_rev": "c368ca95775a4ec8d0b60899ce51299a9fbda399", # 2.2.0
  "plugin_tag": "f5b4b0e32d1406d62daccea030ba6457d14b1c47",
  "ply_rev": "604b32590ffad5cbb82e4afef1d305512d06ae93",
  "pool_tag": "1.3.6",
  "process_rev": "b8d73f0bad7be5ab5130baf10cd042aae4366d7c", # 3.0.5
  "protobuf_tag": "0.9.0",
  "pub_rev": "9f00679ef47bc79cadc18e143720ade6c06c0100",
  "pub_semver_tag": "1.4.2",
  "quiver_tag": "2.0.0+1",
  "resource_rev": "2.1.5",
  "root_certificates_rev": "16ef64be64c7dfdff2b9f4b910726e635ccc519e",
  "shelf_static_rev": "v0.2.8",
  "shelf_packages_handler_tag": "1.0.4",
  "shelf_tag": "0.7.3+3",
  "shelf_web_socket_tag": "0.2.2+3",
  "source_map_stack_trace_tag": "1.1.5",
  "source_maps-0.9.4_rev": "38524",
  "source_maps_tag": "8af7cc1a1c3a193c1fba5993ce22a546a319c40e",
  "source_span_tag": "1.4.1",
  "stack_trace_tag": "1.9.3",
  "stream_channel_tag": "1.6.8",
  "string_scanner_tag": "1.0.3",
  "test_descriptor_tag": "1.1.1",
  "test_process_tag": "1.0.3",
  "term_glyph_tag": "1.0.1",
  "test_reflective_loader_tag": "0.1.8",
  "test_tag": "1.3.4",
  "tuple_tag": "v1.0.1",
  "typed_data_tag": "1.1.6",
  "unittest_rev": "2b8375bc98bb9dc81c539c91aaea6adce12e1072",
  "usage_tag": "3.4.0",
  "utf_tag": "0.9.0+5",
  "watcher_rev": "0.9.7+12",
  "web_components_rev": "8f57dac273412a7172c8ade6f361b407e2e4ed02",
  "web_socket_channel_tag": "1.0.9",
  "WebCore_rev": "fb11e887f77919450e497344da570d780e078bc8",
  "yaml_tag": "2.1.15",
  "zlib_rev": "c44fb7248079cc3d5563b14b3f758aee60d6b415",
  "crashpad_rev": "bf327d8ceb6a669607b0dbab5a83a275d03f99ed",
  "minichromium_rev": "8d641e30a8b12088649606b912c2bc4947419ccc",
  "googletest_rev": "f854f1d27488996dc8a6db3c9453f80b02585e12",
}

deps = {
  # Stuff needed for GN build.
  Var("dart_root") + "/buildtools":
     Var("fuchsia_git") + "/buildtools" + "@" + Var("buildtools_revision"),
  Var("dart_root") + "/buildtools/clang_format/script":
    Var("chromium_git") + "/chromium/llvm-project/cfe/tools/clang-format.git" +
    "@" + Var("clang_format_scripts_rev"),

  Var("dart_root") + "/tools/sdks": {
      "packages": [
          {
              "package": "dart/dart-sdk/${{platform}}",
              "version": "version:2.2.0-dev.0.0",
          },
      ],
      "dep_type": "cipd",
  },
  Var("dart_root") + "/third_party/d8": {
      "packages": [
          {
              "package": "dart/d8",
              "version": "version:6.9.427.23+1",
          },
      ],
      "dep_type": "cipd",
  },

  Var("dart_root") + "/tests/co19_2/src":
      Var("chromium_git") + "/external/github.com/dart-lang/co19.git" +
      "@" + Var("co19_2_rev"),

  Var("dart_root") + "/third_party/zlib":
      Var("chromium_git") + "/chromium/src/third_party/zlib.git" +
      "@" + Var("zlib_rev"),

  Var("dart_root") + "/third_party/boringssl":
      Var("dart_git") + "boringssl_gen.git" + "@" + Var("boringssl_gen_rev"),
  Var("dart_root") + "/third_party/boringssl/src":
      "https://boringssl.googlesource.com/boringssl.git" +
      "@" + Var("boringssl_rev"),

  Var("dart_root") + "/third_party/root_certificates":
      Var("dart_git") + "root_certificates.git" +
      "@" + Var("root_certificates_rev"),

  Var("dart_root") + "/third_party/jinja2":
      Var("chromium_git") + "/chromium/src/third_party/jinja2.git" +
      "@" + Var("jinja2_rev"),

  Var("dart_root") + "/third_party/ply":
      Var("chromium_git") + "/chromium/src/third_party/ply.git" +
      "@" + Var("ply_rev"),

  Var("dart_root") + "/tools/idl_parser":
      Var("chromium_git") + "/chromium/src/tools/idl_parser.git" +
      "@" + Var("idl_parser_rev"),

  Var("dart_root") + "/third_party/WebCore":
      Var("dart_git") + "webcore.git" + "@" + Var("WebCore_rev"),

  Var("dart_root") + "/third_party/tcmalloc/gperftools":
      Var('chromium_git') + '/external/github.com/gperftools/gperftools.git' +
      "@" + Var("gperftools_revision"),

  Var("dart_root") + "/third_party/pkg/args":
      Var("dart_git") + "args.git" + "@" + Var("args_tag"),
  Var("dart_root") + "/third_party/pkg/async":
      Var("dart_git") + "async.git" + "@" + Var("async_tag"),
  Var("dart_root") + "/third_party/pkg/bazel_worker":
      Var("dart_git") + "bazel_worker.git" + "@" + Var("bazel_worker_tag"),
  Var("dart_root") + "/third_party/pkg/boolean_selector":
      Var("dart_git") + "boolean_selector.git" +
      "@" + Var("boolean_selector_tag"),
  Var("dart_root") + "/third_party/pkg/charcode":
      Var("dart_git") + "charcode.git" + "@" + Var("charcode_tag"),
  Var("dart_root") + "/third_party/pkg/cli_util":
      Var("dart_git") + "cli_util.git" + "@" + Var("cli_util_rev"),
  Var("dart_root") + "/third_party/pkg/collection":
      Var("dart_git") + "collection.git" + "@" + Var("collection_tag"),
  Var("dart_root") + "/third_party/pkg/convert":
      Var("dart_git") + "convert.git" + "@" + Var("convert_tag"),
  Var("dart_root") + "/third_party/pkg/crypto":
      Var("dart_git") + "crypto.git" + "@" + Var("crypto_tag"),
  Var("dart_root") + "/third_party/pkg/csslib":
      Var("dart_git") + "csslib.git" + "@" + Var("csslib_tag"),
  Var("dart_root") + "/third_party/pkg_tested/dart_style":
      Var("dart_git") + "dart_style.git" + "@" + Var("dart_style_tag"),
  Var("dart_root") + "/third_party/pkg/dart2js_info":
      Var("dart_git") + "dart2js_info.git" + "@" + Var("dart2js_info_tag"),
  Var("dart_root") + "/third_party/pkg/dartdoc":
      Var("dart_git") + "dartdoc.git" + "@" + Var("dartdoc_tag"),
  Var("dart_root") + "/third_party/pkg/file":
      Var("dart_git") + "file.dart.git" + "@" + Var("file_rev"),
  Var("dart_root") + "/third_party/pkg/fixnum":
      Var("dart_git") + "fixnum.git" + "@" + Var("fixnum_tag"),
  Var("dart_root") + "/third_party/pkg/func":
      Var("dart_git") + "func.git" + "@" + Var("func_rev"),
  Var("dart_root") + "/third_party/pkg/glob":
      Var("dart_git") + "glob.git" + "@" + Var("glob_tag"),
  Var("dart_root") + "/third_party/pkg/html":
      Var("dart_git") + "html.git" + "@" + Var("html_tag"),
  Var("dart_root") + "/third_party/pkg/http":
      Var("dart_git") + "http.git" + "@" + Var("http_tag"),
  Var("dart_root") + "/third_party/pkg_tested/http_io":
    Var("dart_git") + "http_io.git" + "@" + Var("http_io_rev"),
  Var("dart_root") + "/third_party/pkg/http_multi_server":
      Var("dart_git") + "http_multi_server.git" +
      "@" + Var("http_multi_server_tag"),
  Var("dart_root") + "/third_party/pkg/http_parser":
      Var("dart_git") + "http_parser.git" + "@" + Var("http_parser_tag"),
  Var("dart_root") + "/third_party/pkg/http_retry":
      Var("dart_git") + "http_retry.git" +
      "@" + Var("http_retry_tag"),
  Var("dart_root") + "/third_party/pkg/http_throttle":
      Var("dart_git") + "http_throttle.git" +
      "@" + Var("http_throttle_tag"),
  Var("dart_root") + "/third_party/pkg/intl":
      Var("dart_git") + "intl.git" + "@" + Var("intl_tag"),
  Var("dart_root") + "/third_party/pkg/json_rpc_2":
      Var("dart_git") + "json_rpc_2.git" + "@" + Var("json_rpc_2_tag"),
  Var("dart_root") + "/third_party/pkg/linter":
      Var("dart_git") + "linter.git" + "@" + Var("linter_rev"),
  Var("dart_root") + "/third_party/pkg/logging":
      Var("dart_git") + "logging.git" + "@" + Var("logging_tag"),
  Var("dart_root") + "/third_party/pkg/markdown":
      Var("dart_git") + "markdown.git" + "@" + Var("markdown_tag"),
  Var("dart_root") + "/third_party/pkg/matcher":
      Var("dart_git") + "matcher.git" + "@" + Var("matcher_tag"),
  Var("dart_root") + "/third_party/pkg/mime":
      Var("dart_git") + "mime.git" + "@" + Var("mime_tag"),
  Var("dart_root") + "/third_party/pkg/mockito":
      Var("dart_git") + "mockito.git" + "@" + Var("mockito_tag"),
  Var("dart_root") + "/third_party/pkg/mustache4dart":
      Var("chromium_git")
      + "/external/github.com/valotas/mustache4dart.git"
      + "@" + Var("mustache4dart_tag"),
  Var("dart_root") + "/third_party/pkg/oauth2":
      Var("dart_git") + "oauth2.git" + "@" + Var("oauth2_tag"),
  Var("dart_root") + "/third_party/observatory_pub_packages":
      Var("dart_git") + "observatory_pub_packages.git"
      + "@" + Var("observatory_pub_packages_rev"),
  Var("dart_root") + "/third_party/pkg_tested/package_config":
      Var("dart_git") + "package_config.git" +
      "@" + Var("package_config_tag"),
  Var("dart_root") + "/third_party/pkg_tested/package_resolver":
      Var("dart_git") + "package_resolver.git"
      + "@" + Var("package_resolver_tag"),
  Var("dart_root") + "/third_party/pkg/path":
      Var("dart_git") + "path.git" + "@" + Var("path_tag"),
  Var("dart_root") + "/third_party/pkg/platform":
      Var("dart_git") + "platform.dart.git" + "@" + Var("platform_rev"),
  Var("dart_root") + "/third_party/pkg/plugin":
      Var("dart_git") + "plugin.git" + "@" + Var("plugin_tag"),
  Var("dart_root") + "/third_party/pkg/pool":
      Var("dart_git") + "pool.git" + "@" + Var("pool_tag"),
  Var("dart_root") + "/third_party/pkg/process":
      Var("dart_git") + "process.dart.git" + "@" + Var("process_rev"),
  Var("dart_root") + "/third_party/pkg/protobuf":
      Var("dart_git") + "protobuf.git" + "@" + Var("protobuf_tag"),
  Var("dart_root") + "/third_party/pkg/pub_semver":
      Var("dart_git") + "pub_semver.git" + "@" + Var("pub_semver_tag"),
  Var("dart_root") + "/third_party/pkg/pub":
      Var("dart_git") + "pub.git" + "@" + Var("pub_rev"),
  Var("dart_root") + "/third_party/pkg/quiver":
      Var("chromium_git")
      + "/external/github.com/google/quiver-dart.git"
      + "@" + Var("quiver_tag"),
  Var("dart_root") + "/third_party/pkg/resource":
      Var("dart_git") + "resource.git" + "@" + Var("resource_rev"),
  Var("dart_root") + "/third_party/pkg/shelf":
      Var("dart_git") + "shelf.git" + "@" + Var("shelf_tag"),
  Var("dart_root") + "/third_party/pkg/shelf_packages_handler":
      Var("dart_git") + "shelf_packages_handler.git"
      + "@" + Var("shelf_packages_handler_tag"),
  Var("dart_root") + "/third_party/pkg/shelf_static":
      Var("dart_git") + "shelf_static.git" + "@" + Var("shelf_static_rev"),
  Var("dart_root") + "/third_party/pkg/shelf_web_socket":
      Var("dart_git") + "shelf_web_socket.git" +
      "@" + Var("shelf_web_socket_tag"),
  Var("dart_root") + "/third_party/pkg/source_maps":
      Var("dart_git") + "source_maps.git" + "@" + Var("source_maps_tag"),
  Var("dart_root") + "/third_party/pkg/source_span":
      Var("dart_git") + "source_span.git" + "@" + Var("source_span_tag"),
  Var("dart_root") + "/third_party/pkg/source_map_stack_trace":
      Var("dart_git") + "source_map_stack_trace.git" +
      "@" + Var("source_map_stack_trace_tag"),
  Var("dart_root") + "/third_party/pkg/stack_trace":
      Var("dart_git") + "stack_trace.git" + "@" + Var("stack_trace_tag"),
  Var("dart_root") + "/third_party/pkg/stream_channel":
      Var("dart_git") + "stream_channel.git" +
      "@" + Var("stream_channel_tag"),
  Var("dart_root") + "/third_party/pkg/string_scanner":
      Var("dart_git") + "string_scanner.git" +
      "@" + Var("string_scanner_tag"),
  Var("dart_root") + "/third_party/pkg/term_glyph":
      Var("dart_git") + "term_glyph.git" + "@" + Var("term_glyph_tag"),
  Var("dart_root") + "/third_party/pkg/test":
      Var("dart_git") + "test.git" + "@" + Var("test_tag"),
  Var("dart_root") + "/third_party/pkg/test_descriptor":
      Var("dart_git") + "test_descriptor.git" + "@" + Var("test_descriptor_tag"),
  Var("dart_root") + "/third_party/pkg/test_process":
      Var("dart_git") + "test_process.git" + "@" + Var("test_process_tag"),
  Var("dart_root") + "/third_party/pkg/test_reflective_loader":
      Var("dart_git") + "test_reflective_loader.git" +
      "@" + Var("test_reflective_loader_tag"),
  Var("dart_root") + "/third_party/pkg/tuple":
      Var("dart_git") + "tuple.git" + "@" + Var("tuple_tag"),
  Var("dart_root") + "/third_party/pkg/typed_data":
      Var("dart_git") + "typed_data.git" + "@" + Var("typed_data_tag"),
  # Unittest is an early version, 0.11.x, of the package "test"
  # Do not use it in any new tests. Fetched from chromium_git to avoid
  # race condition in cache with pkg/test.
  Var("dart_root") + "/third_party/pkg/unittest":
      Var("chromium_git") + "/external/github.com/dart-lang/test.git" +
      "@" + Var("unittest_rev"),
  Var("dart_root") + "/third_party/pkg/usage":
      Var("dart_git") + "usage.git" + "@" + Var("usage_tag"),
  Var("dart_root") + "/third_party/pkg/utf":
      Var("dart_git") + "utf.git" + "@" + Var("utf_tag"),
  Var("dart_root") + "/third_party/pkg/watcher":
      Var("dart_git") + "watcher.git" + "@" + Var("watcher_rev"),
  Var("dart_root") + "/third_party/pkg/web_components":
      Var("dart_git") + "web-components.git" +
      "@" + Var("web_components_rev"),
  Var("dart_root") + "/third_party/pkg/web_socket_channel":
      Var("dart_git") + "web_socket_channel.git" +
      "@" + Var("web_socket_channel_tag"),
  Var("dart_root") + "/third_party/pkg/yaml":
      Var("dart_git") + "yaml.git" + "@" + Var("yaml_tag"),
}

deps_os = {
  "win": {
    Var("dart_root") + "/third_party/cygwin":
        Var("chromium_git") + "/chromium/deps/cygwin.git" + "@" +
        "c89e446b273697fadf3a10ff1007a97c0b7de6df",
    Var("dart_root") + "/third_party/crashpad/crashpad":
        Var("chromium_git") + "/crashpad/crashpad.git" + "@" +
        Var("crashpad_rev"),
    Var("dart_root") + "/third_party/mini_chromium/mini_chromium":
        Var("chromium_git") + "/chromium/mini_chromium" + "@" +
        Var("minichromium_rev"),
    Var("dart_root") + "/third_party/googletest":
        Var("fuchsia_git") + "/third_party/googletest" + "@" +
        Var("googletest_rev"),
  }
}

# TODO(iposva): Move the necessary tools so that hooks can be run
# without the runtime being available.
hooks = [
  {
    "name": "firefox_jsshell",
    "pattern": ".",
    "action": [
      "download_from_google_storage",
      "--no_auth",
      "--no_resume",
      "--bucket",
      "dart-dependencies",
      "--recursive",
      "--auto_platform",
      "--extract",
      "--directory",
      Var('dart_root') + "/third_party/firefox_jsshell",
    ],
  },
  {
    "name": "7zip",
    "pattern": ".",
    "action": [
      "download_from_google_storage",
      "--no_auth",
      "--no_resume",
      "--bucket",
      "dart-dependencies",
      "--platform=win32",
      "--extract",
      "-s",
      Var('dart_root') + "/third_party/7zip.tar.gz.sha1",
    ],
  },
  {
    "name": "gsutil",
    "pattern": ".",
    "action": [
      "download_from_google_storage",
      "--no_auth",
      "--no_resume",
      "--bucket",
      "dart-dependencies",
      "--extract",
      "-s",
      Var('dart_root') + "/third_party/gsutil.tar.gz.sha1",
    ],
  },
  {
    # Pull Debian wheezy sysroot for i386 Linux
    'name': 'sysroot_i386',
    'pattern': '.',
    'action': ['python', 'sdk/build/linux/sysroot_scripts/install-sysroot.py',
               '--arch', 'i386'],
  },
  {
    # Pull Debian wheezy sysroot for amd64 Linux
    'name': 'sysroot_amd64',
    'pattern': '.',
    'action': ['python', 'sdk/build/linux/sysroot_scripts/install-sysroot.py',
               '--arch', 'amd64'],
  },
  {
    # Pull Debian wheezy sysroot for arm Linux
    'name': 'sysroot_amd64',
    'pattern': '.',
    'action': ['python', 'sdk/build/linux/sysroot_scripts/install-sysroot.py',
               '--arch', 'arm'],
  },
  {
    # Pull Debian jessie sysroot for arm64 Linux
    'name': 'sysroot_amd64',
    'pattern': '.',
    'action': ['python', 'sdk/build/linux/sysroot_scripts/install-sysroot.py',
               '--arch', 'arm64'],
  },
  {
    'name': 'download_android_tools',
    'pattern': '.',
    'action': ['python', 'sdk/tools/android/download_android_tools.py'],
  },
  {
    'name': 'buildtools',
    'pattern': '.',
    'action': ['python', 'sdk/tools/buildtools/update.py'],
  },
  {
    # Update the Windows toolchain if necessary.
    'name': 'win_toolchain',
    'pattern': '.',
    'action': ['python', 'sdk/build/vs_toolchain.py', 'update'],
  },
]<|MERGE_RESOLUTION|>--- conflicted
+++ resolved
@@ -95,11 +95,7 @@
   "intl_tag": "0.15.7",
   "jinja2_rev": "2222b31554f03e62600cd7e383376a7c187967a1",
   "json_rpc_2_tag": "2.0.9",
-<<<<<<< HEAD
-  "linter_rev": "5b9c7c73fc5d25bfd3c529e723f4b9f0120ef5aa",
-=======
   "linter_tag": "0.1.73",
->>>>>>> 43113760
   "logging_tag": "0.11.3+2",
   "markdown_tag": "2.0.2",
   "matcher_tag": "0.12.3",
@@ -275,7 +271,7 @@
   Var("dart_root") + "/third_party/pkg/json_rpc_2":
       Var("dart_git") + "json_rpc_2.git" + "@" + Var("json_rpc_2_tag"),
   Var("dart_root") + "/third_party/pkg/linter":
-      Var("dart_git") + "linter.git" + "@" + Var("linter_rev"),
+      Var("dart_git") + "linter.git" + "@" + Var("linter_tag"),
   Var("dart_root") + "/third_party/pkg/logging":
       Var("dart_git") + "logging.git" + "@" + Var("logging_tag"),
   Var("dart_root") + "/third_party/pkg/markdown":
