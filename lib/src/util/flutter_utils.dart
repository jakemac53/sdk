// Copyright (c) 2019, the Dart project authors. Please see the AUTHORS file
// for details. All rights reserved. Use of this source code is governed by a
// BSD-style license that can be found in the LICENSE file.

import 'package:analyzer/dart/element/element.dart';
import 'package:analyzer/dart/element/type.dart';

import '../util/dart_type_utilities.dart';

var _collectionInterfaces = <InterfaceTypeDefinition>[
  InterfaceTypeDefinition('List', 'dart.core'),
  InterfaceTypeDefinition('Map', 'dart.core'),
  InterfaceTypeDefinition('LinkedHashMap', 'dart.collection'),
  InterfaceTypeDefinition('Set', 'dart.core'),
  InterfaceTypeDefinition('LinkedHashSet', 'dart.collection'),
];

<<<<<<< HEAD
bool isContainerType(DartType type) =>
    DartTypeUtilities.implementsInterface(type, 'Container', '');
=======
_Flutter _flutterInstance = _Flutter('flutter', 'package:flutter');

_Flutter get _flutter => _flutterInstance;
>>>>>>> e905edf0

bool isWidgetProperty(DartType type) {
  if (isWidgetType(type)) {
    return true;
  }
  if (type is ParameterizedType &&
      DartTypeUtilities.implementsAnyInterface(type, _collectionInterfaces)) {
    return type.typeParameters.length == 1 &&
        isWidgetProperty(type.typeArguments.first);
  }
  return false;
}

<<<<<<< HEAD
/// todo (pq): consider caching lookups
bool isWidgetType(DartType type) =>
    DartTypeUtilities.implementsInterface(type, 'Widget', '');
=======
bool isWidgetType(DartType type) => _flutter.isWidgetType(type);

/// See: analysis_server/lib/src/utilities/flutter.dart
class _Flutter {
  static const _nameWidget = 'Widget';
  static const _nameContainer = 'Container';

  final String packageName;
  final String widgetsUri;

  final Uri _uriContainer;
  final Uri _uriFramework;

  _Flutter(this.packageName, String uriPrefix)
      : widgetsUri = '$uriPrefix/widgets.dart',
        _uriContainer = Uri.parse('$uriPrefix/src/widgets/container.dart'),
        _uriFramework = Uri.parse('$uriPrefix/src/widgets/framework.dart');

  bool isExactWidgetTypeContainer(DartType type) =>
      type is InterfaceType &&
      _isExactWidget(type.element, _nameContainer, _uriContainer);

  bool isWidget(ClassElement element) {
    if (element == null) {
      return false;
    }
    if (_isExactWidget(element, _nameWidget, _uriFramework)) {
      return true;
    }
    for (InterfaceType type in element.allSupertypes) {
      if (_isExactWidget(type.element, _nameWidget, _uriFramework)) {
        return true;
      }
    }
    return false;
  }

  bool isWidgetType(DartType type) =>
      type is InterfaceType && isWidget(type.element);

  bool _isExactWidget(ClassElement element, String type, Uri uri) =>
      element != null && element.name == type && element.source.uri == uri;
}
>>>>>>> e905edf0
<|MERGE_RESOLUTION|>--- conflicted
+++ resolved
@@ -15,14 +15,9 @@
   InterfaceTypeDefinition('LinkedHashSet', 'dart.collection'),
 ];
 
-<<<<<<< HEAD
-bool isContainerType(DartType type) =>
-    DartTypeUtilities.implementsInterface(type, 'Container', '');
-=======
 _Flutter _flutterInstance = _Flutter('flutter', 'package:flutter');
 
 _Flutter get _flutter => _flutterInstance;
->>>>>>> e905edf0
 
 bool isWidgetProperty(DartType type) {
   if (isWidgetType(type)) {
@@ -36,11 +31,6 @@
   return false;
 }
 
-<<<<<<< HEAD
-/// todo (pq): consider caching lookups
-bool isWidgetType(DartType type) =>
-    DartTypeUtilities.implementsInterface(type, 'Widget', '');
-=======
 bool isWidgetType(DartType type) => _flutter.isWidgetType(type);
 
 /// See: analysis_server/lib/src/utilities/flutter.dart
@@ -83,5 +73,4 @@
 
   bool _isExactWidget(ClassElement element, String type, Uri uri) =>
       element != null && element.name == type && element.source.uri == uri;
-}
->>>>>>> e905edf0
+}